--- conflicted
+++ resolved
@@ -1,22 +1,12 @@
 """File containing class that abstracts a collection of widgets.
 
 It can be used to swap between collections of widgets (screens) in a py_cui
-<<<<<<< HEAD
 """
 
 # Author:    Jakub Wlodek
 # Created:   12-Aug-2019
 
 # TODO: Should create an initial widget set in PyCUI class that widgets are added to by default.
-=======
-
-@author: Jakub Wlodek
-@created: 05-Oct-2019
-"""
-
-# TODO: Should create an initial widget set in PyCUI class that widgets are
-# added to by default.
->>>>>>> bb7d0af3
 
 import shutil
 import py_cui.widgets as widgets
