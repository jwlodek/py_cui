"""Module containing all core widget classes for py_cui.

Widgets are the basic building blocks of a user interface made with py_cui.
This module contains classes for:

* Base Widget class
* Label
* Block Label
* Scroll Menu
* Checkbox Menu
* Button
* TextBox
* Text Block
* Slider

Additional widgets should be added in appropriate sub-modules, importing this
file and extending the base Widget class, or if appropriate one of the other core widgets.
"""

# Author:    Jakub Wlodek
# Created:   12-Aug-2019


import curses
<<<<<<< HEAD
=======
import inspect
>>>>>>> ffda5227
from typing import Callable
import py_cui
import py_cui.ui
import py_cui.colors
import py_cui.errors


class Widget(py_cui.ui.UIElement):
    """Top Level Widget Base Class

    Extended by all widgets. Contains base classes for handling key presses, drawing,
    and setting status bar text.

    Attributes
    ----------
    _grid : py_cui.grid.Grid
        The parent grid object of the widget
    _row, _column : int
        row and column position of the widget
    _row_span, _column_span : int
        number of rows or columns spanned by the widget
    _selectable : bool
        Flag that says if a widget can be selected
    _key_commands : dict
        Dictionary mapping key codes to functions
    _text_color_rules : List[py_cui.ColorRule]
        color rules to load into renderer when drawing widget
    """

    def __init__(self, id, title, grid, row, column, row_span, column_span, padx, pady, logger, selectable = True):
        """Initializer for base widget class

        Class UIElement superclass initializer, and then assigns widget to grid, along with row/column info
        and color rules and key commands
        """

        super().__init__(id, title, None, logger)
        if grid is None:
            raise py_cui.errors.PyCUIMissingParentError("Cannot add widget to NoneType")

        self._grid = grid
        grid_rows, grid_cols = self._grid.get_dimensions()
        if (grid_cols < column + column_span) or (grid_rows < row + row_span):
            raise py_cui.errors.PyCUIOutOfBoundsError(f"Target grid too small for widget {title}")

        self._row          = row
        self._column       = column
        self._row_span     = row_span
        self._column_span  = column_span
        self._padx         = padx
        self._pady         = pady
        self._selectable       = selectable
        self._key_commands     = {}
        self._mouse_commands   = {}
        self._text_color_rules = []
        self._default_color = py_cui.WHITE_ON_BLACK
        self._border_color = self._default_color
        self.update_height_width()


    def add_key_command(self, key, command):
        """Maps a keycode to a function that will be executed when in focus mode

        Parameters
        ----------
        key : py_cui.keys.KEY
            ascii keycode used to map the key
        command : function without args
            a non-argument function or lambda function to execute if in focus mode and key is pressed
        """

        self._key_commands[key] = command


    def add_mouse_command(self, mouse_event, command):
        """Maps a keycode to a function that will be executed when in focus mode

        Parameters
        ----------
        key : py_cui.keys.MOUSE_EVENT
            Mouse event code from py_cui.keys
        command : Callable
            a non-argument function or lambda function to execute if in focus mode and key is pressed

        Raises
        ------
        PyCUIError
            If input mouse event code is not valid
        """

        if mouse_event not in py_cui.keys.MOUSE_EVENTS:
            raise py_cui.errors.PyCUIError(f'Event code {mouse_event} is not a valid py_cui mouse event!')

        if mouse_event in self._mouse_commands.keys():
            self._logger.warn(f'Overriding mouse command for event {mouse_event}')

        self._mouse_commands[mouse_event] = command


    def update_key_command(self, key, command):
        """Maps a keycode to a function that will be executed when in focus mode, if key is already mapped

        Parameters
        ----------
        key : py_cui.keys.KEY
            ascii keycode used to map the key
        command : function without args
            a non-argument function or lambda function to execute if in focus mode and key is pressed
        """

        if key in self._key_commands.keys():
            self.add_key_command(key, command)


    def add_text_color_rule(self, regex, color, rule_type, match_type='line', region=[0,1], include_whitespace=False, selected_color=None):
        """Forces renderer to draw text using given color if text_condition_function returns True

        Parameters
        ----------
        regex : str
            A string to check against the line for a given rule type
        color : int
            a supported py_cui color value
        rule_type : string
            A supported color rule type
        match_type='line' : str
            sets match type. Can be 'line', 'regex', or 'region'
        region=[0,1] : [int, int]
            A specified region to color if using match_type='region'
        include_whitespace : bool
            if false, strip string before checking for match
        """

        selected = color
        if selected_color is not None:
            selected = selected_color

        new_color_rule = py_cui.colors.ColorRule(regex, color, selected, rule_type, match_type, region, include_whitespace, self._logger)
        self._text_color_rules.append(new_color_rule)


    def get_absolute_start_pos(self):
        """Gets the absolute position of the widget in characters. Override of base class function

        Returns
        -------
        x_pos, y_pos : int
            position of widget in terminal
        """

        x_adjust                = self._column
        y_adjust                = self._row
        offset_x, offset_y      = self._grid.get_offsets()
        row_height, col_width   = self._grid.get_cell_dimensions()

        if self._column > offset_x:
            x_adjust = offset_x
        if self._row > offset_y:
            y_adjust = offset_y

        x_pos = self._column * col_width + x_adjust
        y_pos = self._row * row_height + y_adjust + self._grid._title_bar_offset + 1
        return x_pos, y_pos


    def get_absolute_stop_pos(self):
        """Gets the absolute dimensions of the widget in characters. Override of base class function

        Returns
        -------
        width, height : int
            dimensions of widget in terminal
        """

        offset_x, offset_y      = self._grid.get_offsets()
        row_height, col_width   = self._grid.get_cell_dimensions()

        width   = col_width     * self._column_span
        height  = row_height    * self._row_span

        counter = self._row
        while counter < offset_y and (counter - self._row) < self._row_span:
            height  = height    + 1
            counter = counter   + 1

        counter = self._column
        while counter < offset_x and (counter - self._column) < self._column_span:
            width   = width     + 1
            counter = counter   + 1

        return width + self._start_x, height + self._start_y


    def get_grid_cell(self):
        """Gets widget row, column in grid

        Returns
        -------
        row, column : int
            Initial row and column placement for widget in grid
        """

        return self._row, self._column


    def get_grid_cell_spans(self):
        """Gets widget row span, column span in grid

        Returns
        -------
        row_span, column_span : int
            Initial row span and column span placement for widget in grid
        """

        return self._row_span, self._column_span


    def set_selectable(self, selectable):
        """Setter for widget selectablility

        Paramters
        ---------
        selectable : bool
            Widget selectable if true, otherwise not
        """

        self._selectable = selectable


    def is_selectable(self):
        """Checks if the widget is selectable

        Returns
        -------
        selectable : bool
            True if selectable, false otherwise
        """

        return self._selectable


    def _is_row_col_inside(self, row, col):
        """Checks if a particular row + column is inside the widget area

        Parameters
        ----------
        row, col : int
            row and column position to check

        Returns
        -------
        is_inside : bool
            True if row, col is within widget bounds, false otherwise
        """

        is_within_rows  = self._row    <= row and row <= (self._row           + self._row_span   - 1)
        is_within_cols  = self._column <= col and col <= (self._column_span   + self._column     - 1)

        if is_within_rows and is_within_cols:
            return True
        else:
            return False


    # BELOW FUNCTIONS SHOULD BE OVERWRITTEN BY SUB-CLASSES


    def _handle_mouse_press(self, x, y, mouse_event):
        """Base class function that handles all assigned mouse presses.

        When overwriting this function, make sure to add a super()._handle_mouse_press(x, y, mouse_event) call,
        as this is required for user defined key command support

        Parameters
        ----------
        key_pressed : int
            key code of key pressed
        """

        # Retrieve the command function if it exists
        if mouse_event in self._mouse_commands.keys():
            command = self._mouse_commands[mouse_event]
            
            # Identify num of args from callable. This allows for user to create commands that take in x, y
            # coords of the mouse press as input
            num_args = 0
            try:
                num_args = len(inspect.signature(command).parameters)
            except ValueError:
                self._logger.error('Failed to get mouse press command signature!')
            except TypeError:
                self._logger.error('Type of object not supported for signature identification!')

            # Depending on the number of parameters for the command, pass in the x and y
            # values, or do nothing
            if num_args == 2:
                command(x, y)
            else:
                command()


    def _handle_key_press(self, key_pressed):
        """Base class function that handles all assigned key presses.

        When overwriting this function, make sure to add a super()._handle_key_press(key_pressed) call,
        as this is required for user defined key command support

        Parameters
        ----------
        key_pressed : int
            key code of key pressed
        """

        if key_pressed in self._key_commands.keys():
            command = self._key_commands[key_pressed]
            command()


    def _draw(self):
        """Base class draw class that checks if renderer is valid.

        Should be called with super()._draw() in overrides.
        Also intializes color rules, so if not called color rules will not be applied
        """

        if self._renderer is None:
            return
        else:
            self._renderer.set_color_rules(self._text_color_rules)


class Label(Widget):
    """The most basic subclass of Widget.

    Simply displays one centered row of text. Has no unique attributes or methods

    Attributes
    ----------
    draw_border : bool
        Toggle for drawing label border
    """

    def __init__(self, id, title,  grid, row, column, row_span, column_span, padx, pady, logger):
        """Initalizer for Label widget
        """

        super().__init__(id, title, grid, row, column, row_span, column_span, padx, pady, logger, selectable=False)
        self._draw_border = False


    def toggle_border(self):
        """Function that gives option to draw border around label
        """

        self._draw_border = not self._draw_border


    def _draw(self):
        """Override base draw class.

        Center text and draw it
        """

        super()._draw()
        self._renderer.set_color_mode(self._color)
        if self._draw_border:
            self._renderer.draw_border(self, with_title=False)
        target_y = self._start_y + int(self._height / 2)
        self._renderer.draw_text(self, self._title, target_y, centered=True, bordered=self._draw_border)
        self._renderer.unset_color_mode(self._color)


class BlockLabel(Widget):
    """A Variation of the label widget that renders a block of text.

    Attributes
    ----------
    lines : list of str
        list of lines that make up block text
    center : bool
        Decides whether or not label should be centered
    """

    def __init__(self, id, title,  grid, row, column, row_span, column_span, padx, pady, center, logger):
        """Initializer for blocklabel widget
        """

        super().__init__(id, title, grid, row, column, row_span, column_span, padx, pady, logger, selectable=False)
        self._lines        = title.splitlines()
        self._center       = center
        self._draw_border  = False


    def set_title(self, title):
        """Override of base class, splits title into lines for rendering line by line.

        Parameters
        ----------
        title : str
            The new title for the block label object.
        """

        self._title = title
        self._lines = title.splitlines()


    def toggle_border(self):
        """Function that gives option to draw border around label
        """

        self._draw_border = not self._draw_border


    def _draw(self):
        """Override base draw class.

        Center text and draw it
        """

        super()._draw()
        self._renderer.set_color_mode(self._color)
        if self._draw_border:
            self._renderer.draw_border(self, with_title=False)
        counter = self._start_y
        for line in self._lines:
            if counter == self._start_y + self._height - self._pady:
                break
            self._renderer.draw_text(self, line, counter, centered = self._center, bordered=self._draw_border)
            counter = counter + 1
        self._renderer.unset_color_mode(self._color)


class ScrollMenu(Widget, py_cui.ui.MenuImplementation):
    """A scroll menu widget.
    """

    def __init__(self, id, title, grid, row, column, row_span, column_span, padx, pady, logger):
        """Initializer for scroll menu. calls superclass initializers and sets help text
        """

        Widget.__init__(self, id, title, grid, row, column, row_span, column_span, padx, pady, logger)
        py_cui.ui.MenuImplementation.__init__(self, logger)
        self._on_selection_change = None
        self.set_help_text('Focus mode on ScrollMenu. Use Up/Down/PgUp/PgDown/Home/End to scroll, Esc to exit.')


    def set_on_selection_change_event(self, on_selection_change_event):
        """Function that sets the function fired when menu selection changes, with the new selection as an arg

        Parameters
        ----------
        on_selection_change_event : Callable
            Callable function that takes in as an argument the newly selected element

        Raises
        ------
        TypeError
            Raises a type error if event function is not callable
        """

        if not isinstance(on_selection_change_event, Callable):
            raise TypeError('On selection change event must be a Callable!')
        
        self._on_selection_change = on_selection_change_event


<<<<<<< HEAD
    def _handle_mouse_press(self, x, y):
=======
    def _handle_mouse_press(self, x, y, mouse_event):
>>>>>>> ffda5227
        """Override of base class function, handles mouse press in menu

        Parameters
        ----------
        x, y : int
            Coordinates of mouse press
        """

<<<<<<< HEAD
        super()._handle_mouse_press(x, y)

        current = self.get_selected_item_index()
        viewport_top = self._start_y + self._pady + 1

        if viewport_top <= y and viewport_top + len(self._view_items) - self._top_view >= y:
            elem_clicked = y - viewport_top + self._top_view
            self.set_selected_item_index(elem_clicked)
        
        if self.get_selected_item_index() != current and self._on_selection_change is not None:
            self._on_selection_change(self.get())
=======
        # For either click or double click we want to jump to the clicked-on item
        if mouse_event == py_cui.keys.LEFT_MOUSE_CLICK or mouse_event == py_cui.keys.LEFT_MOUSE_DBL_CLICK:
            current = self.get_selected_item_index()
            viewport_top = self._start_y + self._pady + 1

            if viewport_top <= y and viewport_top + len(self._view_items) - self._top_view >= y:
                elem_clicked = y - viewport_top + self._top_view
                self.set_selected_item_index(elem_clicked)
        
            if self.get_selected_item_index() != current and self._on_selection_change is not None:
                self._on_selection_change(self.get())

        # For scroll menu, handle custom mouse press after initial event, since we will likely want to
        # have access to the newly selected item
        Widget._handle_mouse_press(self, x, y, mouse_event)

>>>>>>> ffda5227


    def _handle_key_press(self, key_pressed):
        """Override base class function.

        UP_ARROW scrolls up, DOWN_ARROW scrolls down.

        Parameters
        ----------
        key_pressed : int
            key code of key pressed
        """

<<<<<<< HEAD
        super()._handle_key_press(key_pressed)
=======
        Widget._handle_key_press(self, key_pressed)
>>>>>>> ffda5227

        current = self.get_selected_item_index()
        viewport_height = self.get_viewport_height()
        
        if key_pressed == py_cui.keys.KEY_UP_ARROW:
            self._scroll_up()
        if key_pressed == py_cui.keys.KEY_DOWN_ARROW:
            self._scroll_down(viewport_height)
        if key_pressed == py_cui.keys.KEY_HOME:
            self._jump_to_top()
        if key_pressed == py_cui.keys.KEY_END:
            self._jump_to_bottom(viewport_height)
        if key_pressed == py_cui.keys.KEY_PAGE_UP:
            self._jump_up()
        if key_pressed == py_cui.keys.KEY_PAGE_DOWN:
            self._jump_down(viewport_height)
        if self.get_selected_item_index() != current and self._on_selection_change is not None:
            self._on_selection_change(self.get())


    def _draw(self):
        """Overrides base class draw function
        """

        Widget._draw(self)
        self._renderer.set_color_mode(self._color)
        self._renderer.draw_border(self)
        counter = self._pady + 1
        line_counter = 0
        for item in self._view_items:
            line = str(item)
            if line_counter < self._top_view:
                line_counter = line_counter + 1
            else:
                if counter >= self._height - self._pady - 1:
                    break
                if line_counter == self._selected_item:
                    self._renderer.draw_text(self, line, self._start_y + counter, selected=True)
                else:
                    self._renderer.draw_text(self, line, self._start_y + counter)
                counter = counter + 1
                line_counter = line_counter + 1
        self._renderer.unset_color_mode(self._color)
        self._renderer.reset_cursor(self)


class CheckBoxMenu(Widget, py_cui.ui.CheckBoxMenuImplementation):
    """Extension of ScrollMenu that allows for multiple items to be selected at once.

    Attributes
    ----------
    selected_item_list : list of str
        List of checked items
    checked_char : char
        Character to represent a checked item
    """

    def __init__(self, id, title, grid, row, column, row_span, column_span, padx, pady, logger, checked_char):
        """Initializer for CheckBoxMenu Widget
        """

        Widget.__init__(self,id, title, grid, row, column, row_span, column_span, padx, pady, logger)
        py_cui.ui.CheckBoxMenuImplementation.__init__(self, logger, checked_char)
        self.set_help_text('Focus mode on CheckBoxMenu. Use up/down to scroll, Enter to toggle set, unset, Esc to exit.')


    def _handle_mouse_press(self, x, y, mouse_event):
        """Override of base class function, handles mouse press in menu

        Parameters
        ----------
        x, y : int
            Coordinates of mouse press
        """

        Widget._handle_mouse_press(self, x, y, mouse_event)
        viewport_top = self._start_y + self._pady + 1
        if viewport_top <= y and viewport_top + len(self._view_items) - self._top_view >= y:
            elem_clicked = y - viewport_top + self._top_view
            self.set_selected_item_index(elem_clicked)
            self.mark_item_as_checked(self._view_items[elem_clicked])


    def _handle_key_press(self, key_pressed):
        """Override of key presses.

        First, run the superclass function, scrolling should still work.
        Adds Enter command to toggle selection

        Parameters
        ----------
        key_pressed : int
            key code of pressed key
        """

        Widget._handle_key_press(self, key_pressed)
        viewport_height = self.get_viewport_height()
        if key_pressed == py_cui.keys.KEY_UP_ARROW:
            self._scroll_up()
        if key_pressed == py_cui.keys.KEY_DOWN_ARROW:
            self._scroll_down(viewport_height)
        if key_pressed == py_cui.keys.KEY_HOME:
            self._jump_to_top()
        if key_pressed == py_cui.keys.KEY_END:
            self._jump_to_bottom(viewport_height)
        if key_pressed == py_cui.keys.KEY_PAGE_UP:
            self._jump_up()
        if key_pressed == py_cui.keys.KEY_PAGE_DOWN:
            self._jump_down(viewport_height)
        if key_pressed == py_cui.keys.KEY_ENTER:
            self.mark_item_as_checked(self.get())


    def _draw(self):
        """Overrides base class draw function
        """

        Widget._draw(self)
        self._renderer.set_color_mode(self._color)
        self._renderer.draw_border(self)
        counter = self._pady + 1
        line_counter = 0
        for item in self._view_items:
            if self._selected_item_dict[item]:
                line = f'[{self._checked_char}] - {str(item)}'
            else:
                line = f'[ ] - {str(item)}'
            if line_counter < self._top_view:
                line_counter = line_counter + 1
            else:
                if counter >= self._height - self._pady - 1:
                    break
                if line_counter == self._selected_item:
                    self._renderer.draw_text(self, line, self._start_y + counter, selected=True)
                else:
                    self._renderer.draw_text(self, line, self._start_y + counter)
                counter = counter + 1
                line_counter = line_counter + 1
        self._renderer.unset_color_mode(self._color)
        self._renderer.reset_cursor(self)



class Button(Widget):
    """Basic button widget.

    Allows for running a command function on Enter

    Attributes
    ----------
    command : function
        A no-args function to run when the button is pressed.
    """

    def __init__(self, id, title, grid, row, column, row_span, column_span, padx, pady, logger, command):
        """Initializer for Button Widget
        """

        super().__init__(id, title, grid, row, column, row_span, column_span, padx, pady, logger)
        self.command = command
        self.set_color(py_cui.MAGENTA_ON_BLACK)
        self.set_help_text('Focus mode on Button. Press Enter to press button, Esc to exit focus mode.')
        
        # By default we will process command on click or double click
        if self.command is not None:
            self.add_mouse_command(py_cui.keys.LEFT_MOUSE_CLICK, self.command)
            self.add_mouse_command(py_cui.keys.LEFT_MOUSE_DBL_CLICK, self.command)


    def _handle_key_press(self, key_pressed):
        """Override of base class, adds ENTER listener that runs the button's command

        Parameters
        ----------
        key_pressed : int
            Key code of pressed key
        """

        super()._handle_key_press(key_pressed)
        if key_pressed == py_cui.keys.KEY_ENTER:
            if self.command is not None:
                return self.command()


    def _draw(self):
        """Override of base class draw function
        """

        super()._draw()
        self._renderer.set_color_mode(self.get_color())
        self._renderer.draw_border(self, with_title=False)
        button_text_y_pos = self._start_y + int(self._height / 2)
        self._renderer.draw_text(self, self._title, button_text_y_pos, centered=True, selected=self._selected)
        self._renderer.reset_cursor(self)
        self._renderer.unset_color_mode(self.get_color())



class TextBox(Widget, py_cui.ui.TextBoxImplementation):
    """Widget for entering small single lines of text
    """

    def __init__(self, id, title, grid, row, column, row_span, column_span, padx, pady, logger, initial_text, password):
        """Initializer for TextBox widget. Uses TextBoxImplementation as base
        """

        Widget.__init__(self, id, title, grid, row, column, row_span, column_span, padx, pady, logger)
        py_cui.ui.TextBoxImplementation.__init__(self, initial_text, password, logger)
        self.update_height_width()
        self.set_help_text('Focus mode on TextBox. Press Esc to exit focus mode.')


    def update_height_width(self):
        """Need to update all cursor positions on resize
        """

        Widget.update_height_width(self)
        padx, _             = self.get_padding()
        start_x, start_y    = self.get_start_position()
        height, width       = self.get_absolute_dimensions()
        self._initial_cursor     = start_x + padx + 2
        self._cursor_text_pos    = 0
        self._cursor_x           = start_x + padx + 2
        self._cursor_max_left    = start_x + padx + 2
        self._cursor_max_right   = start_x + width - padx - 1
        self._cursor_y           = start_y + int(height / 2) + 1
        self._viewport_width     = self._cursor_max_right - self._cursor_max_left


    def _handle_mouse_press(self, x, y, mouse_event):
        """Override of base class function, handles mouse press in menu

        Parameters
        ----------
        x, y : int
            Coordinates of mouse press
        """

        Widget._handle_mouse_press(self, x, y, mouse_event)
        if y == self._cursor_y and x >= self._cursor_max_left and x <= self._cursor_max_right:
            if x <= len(self._text) + self._cursor_max_left:
                old_text_pos = self._cursor_text_pos
                old_cursor_x = self._cursor_x
                self._cursor_x = x
                self._cursor_text_pos = old_text_pos + (x - old_cursor_x)
            else:
                self._cursor_x = self._cursor_max_left + len(self._text)
                self._cursor_text_pos = len(self._text)


    def _handle_key_press(self, key_pressed):
        """Override of base handle key press function

        Parameters
        ----------
        key_pressed : int
            key code of key pressed
        """

        Widget._handle_key_press(self, key_pressed)
        if key_pressed == py_cui.keys.KEY_LEFT_ARROW:
            self._move_left()
        elif key_pressed == py_cui.keys.KEY_RIGHT_ARROW:
            self._move_right()
        elif key_pressed == py_cui.keys.KEY_BACKSPACE:
            self._erase_char()
        elif key_pressed == py_cui.keys.KEY_DELETE:
            self._delete_char()
        elif key_pressed == py_cui.keys.KEY_HOME:
            self._jump_to_start()
        elif key_pressed == py_cui.keys.KEY_END:
            self._jump_to_end()
        elif key_pressed > 31 and key_pressed < 128 or \
                key_pressed > 1000 and key_pressed < 1128:
            self._insert_char(key_pressed)


    def _draw(self):
        """Override of base draw function
        """

        Widget._draw(self)

        self._renderer.set_color_mode(self._color)
        self._renderer.draw_text(self, self._title, self._cursor_y - 2, bordered=False)
        self._renderer.draw_border(self, fill=False, with_title=False)
        render_text = self._text
        if len(self._text) > self._width - 2 * self._padx - 4:
            end = len(self._text) - (self._width - 2 * self._padx - 4)
            if self._cursor_text_pos < end:
                render_text = self._text[self._cursor_text_pos:self._cursor_text_pos + (self._width - 2 * self._padx - 4)]
            else:
                render_text = self._text[end:]
        if self._password:
            temp = '*' * len(render_text)
            render_text = temp

        self._renderer.draw_text(self, render_text, self._cursor_y, selected=self._selected)
        if self._selected:
            self._renderer.draw_cursor(self._cursor_y, self._cursor_x)
        else:
            self._renderer.reset_cursor(self, fill=False)
        self._renderer.unset_color_mode(self._color)


class ScrollTextBlock(Widget, py_cui.ui.TextBlockImplementation):
    """Widget for editing large multi-line blocks of text
    """

    def __init__(self, id, title, grid, row, column, row_span, column_span, padx, pady, logger, initial_text):
        """Initializer for TextBlock Widget. Uses TextBlockImplementation as base
        """

        Widget.__init__(self, id, title, grid, row, column, row_span, column_span, padx, pady, logger)
        py_cui.ui.TextBlockImplementation.__init__(self, initial_text, logger)
        self.update_height_width()
        self.set_help_text('Focus mode on TextBlock. Press Esc to exit focus mode.')


    def update_height_width(self):
        """Function that updates the position of the text and cursor on resize
        """

        Widget.update_height_width(self)
        self._viewport_y_start   = 0
        self._viewport_x_start   = 0
        self._cursor_text_pos_x  = 0
        self._cursor_text_pos_y  = 0
        self._cursor_y           = self._start_y + 1
        self._cursor_x           = self._start_x + self._padx + 2
        self._cursor_max_up      = self._cursor_y
        self._cursor_max_down    = self._start_y + self._height - self._pady - 2
        self._cursor_max_left    = self._cursor_x
        self._cursor_max_right   = self._start_x + self._width - self._padx - 1
        self._viewport_width     = self._cursor_max_right - self._cursor_max_left
        self._viewport_height    = self._cursor_max_down  - self._cursor_max_up


    def _handle_mouse_press(self, x, y, mouse_event):
        """Override of base class function, handles mouse press in menu

        Parameters
        ----------
        x, y : int
            Coordinates of mouse press
        """

        Widget._handle_mouse_press(self, x, y, mouse_event)
        
        if mouse_event == py_cui.keys.LEFT_MOUSE_CLICK:
            if y >= self._cursor_max_up and y <= self._cursor_max_down:
                if x >= self._cursor_max_left and x <= self._cursor_max_right:
                    line_clicked_index = y - self._cursor_max_up + self._viewport_y_start
                    if len(self._text_lines) <= line_clicked_index:
                        self._cursor_text_pos_y = len(self._text_lines) - 1
                        self._cursor_y = self._cursor_max_up + self._cursor_text_pos_y - self._viewport_y_start
                        line = self._text_lines[len(self._text_lines) - 1]
                    else:
                        self._cursor_text_pos_y = line_clicked_index
                        self._cursor_y = y
                        line = self._text_lines[line_clicked_index]

                    if x <= len(line) + self._cursor_max_left:
                        old_text_pos = self._cursor_text_pos_x
                        old_cursor_x = self._cursor_x
                        self._cursor_x = x
                        self._cursor_text_pos_x = old_text_pos + (x - old_cursor_x)
                    else:
                        self._cursor_x = self._cursor_max_left + len(line)
                        self._cursor_text_pos_x = len(line)


    def _handle_key_press(self, key_pressed):
        """Override of base class handle key press function

        Parameters
        ----------
        key_pressed : int
            key code of key pressed
        """

        Widget._handle_key_press(self, key_pressed)

        if key_pressed == py_cui.keys.KEY_LEFT_ARROW:
            self._move_left()
        elif key_pressed == py_cui.keys.KEY_RIGHT_ARROW:
            self._move_right()
        elif key_pressed == py_cui.keys.KEY_UP_ARROW:
            self._move_up()
        # TODO: Fix this janky operation here
        elif key_pressed == py_cui.keys.KEY_DOWN_ARROW and self._cursor_text_pos_y < len(self._text_lines) - 1:
            self._move_down()
        elif key_pressed == py_cui.keys.KEY_BACKSPACE:
            self._handle_backspace()
        elif key_pressed == py_cui.keys.KEY_DELETE:
            self._handle_delete()
        elif key_pressed == py_cui.keys.KEY_ENTER:
            self._handle_newline()
        elif key_pressed == py_cui.keys.KEY_TAB:
            for _ in range(0, 4):
                self._insert_char(py_cui.keys.KEY_SPACE)
        elif key_pressed == py_cui.keys.KEY_HOME:
            self._handle_home()
        elif key_pressed == py_cui.keys.KEY_END:
            self._handle_end()
        elif key_pressed > 31 and key_pressed < 128:
            self._insert_char(key_pressed)


    def _draw(self):
        """Override of base class draw function
        """

        Widget._draw(self)

        self._renderer.set_color_mode(self._color)
        self._renderer.draw_border(self)
        counter = self._cursor_max_up
        for line_counter in range(self._viewport_y_start, self._viewport_y_start + self._viewport_height):
            if line_counter == len(self._text_lines):
                break
            render_text = self._text_lines[line_counter]
            self._renderer.draw_text(self, render_text, counter, start_pos=self._viewport_x_start, selected=self._selected)
            counter = counter + 1
        if self._selected:
            self._renderer.draw_cursor(self._cursor_y, self._cursor_x)
        else:
            self._renderer.reset_cursor(self)
        self._renderer.unset_color_mode(self._color)

<|MERGE_RESOLUTION|>--- conflicted
+++ resolved
@@ -22,10 +22,7 @@
 
 
 import curses
-<<<<<<< HEAD
-=======
 import inspect
->>>>>>> ffda5227
 from typing import Callable
 import py_cui
 import py_cui.ui
@@ -492,11 +489,7 @@
         self._on_selection_change = on_selection_change_event
 
 
-<<<<<<< HEAD
-    def _handle_mouse_press(self, x, y):
-=======
     def _handle_mouse_press(self, x, y, mouse_event):
->>>>>>> ffda5227
         """Override of base class function, handles mouse press in menu
 
         Parameters
@@ -505,19 +498,6 @@
             Coordinates of mouse press
         """
 
-<<<<<<< HEAD
-        super()._handle_mouse_press(x, y)
-
-        current = self.get_selected_item_index()
-        viewport_top = self._start_y + self._pady + 1
-
-        if viewport_top <= y and viewport_top + len(self._view_items) - self._top_view >= y:
-            elem_clicked = y - viewport_top + self._top_view
-            self.set_selected_item_index(elem_clicked)
-        
-        if self.get_selected_item_index() != current and self._on_selection_change is not None:
-            self._on_selection_change(self.get())
-=======
         # For either click or double click we want to jump to the clicked-on item
         if mouse_event == py_cui.keys.LEFT_MOUSE_CLICK or mouse_event == py_cui.keys.LEFT_MOUSE_DBL_CLICK:
             current = self.get_selected_item_index()
@@ -534,7 +514,6 @@
         # have access to the newly selected item
         Widget._handle_mouse_press(self, x, y, mouse_event)
 
->>>>>>> ffda5227
 
 
     def _handle_key_press(self, key_pressed):
@@ -548,11 +527,7 @@
             key code of key pressed
         """
 
-<<<<<<< HEAD
-        super()._handle_key_press(key_pressed)
-=======
         Widget._handle_key_press(self, key_pressed)
->>>>>>> ffda5227
 
         current = self.get_selected_item_index()
         viewport_height = self.get_viewport_height()
