"""A python library for intuitively creating CUI/TUI interfaces with pre-built widgets.
"""

#
# Author:   Jakub Wlodek
# Created:  12-Aug-2019
# Docs:     https://jwlodek.github.io/py_cui-docs
# License:  BSD-3-Clause (New/Revised)
#

# Some python core library imports
import sys
import os
import time
import copy
import shutil       # We use shutil for getting the terminal dimensions
import threading    # Threading is used for loading icon popups
import logging      # Use logging library for debug purposes


# py_cui uses the curses library. On windows this does not exist, but
# there is a open source windows-curses module that adds curses support
# for python on windows
import curses
from typing import Any, Callable, List, Dict, Optional, Tuple

# py_cui imports
import py_cui
import py_cui.keys
import py_cui.statusbar
import py_cui.widgets
import py_cui.controls
import py_cui.dialogs
import py_cui.widget_set
import py_cui.popups
import py_cui.renderer
import py_cui.debug
import py_cui.errors
from py_cui.colors import *

# Version number
__version__ = '0.1.4'


def fit_text(width: int, text: str, center: bool = False) -> str:
    """Fits text to screen size

    Helper function to fit text within a given width. Used to fix issue with status/title bar text
    being too long

    Parameters
    ----------
    width : int
        width of window in characters
    text : str
        input text
    center : Boolean
        flag to center text

    Returns
    -------
    fitted_text : str
        text fixed depending on width
    """

    if width < 5:
        return '.' * width
    if len(text) >= width:
        return text[:width - 5] + '...'
    else:
        total_num_spaces = (width - len(text) - 1)
        if center:
            left_spaces = int(total_num_spaces / 2)
            right_spaces = int(total_num_spaces / 2)
            if(total_num_spaces % 2 == 1):
                right_spaces = right_spaces + 1
            return ' ' * left_spaces + text + ' ' * right_spaces
        else:
            return text + ' ' * total_num_spaces


class PyCUI:
    """Base CUI class

    Main user interface class for py_cui. To create a user interface, you must
    first create an instance of this class, and then add cells + widgets to it.

    Attributes
    ----------
    cursor_x, cursor_y : int
        absolute position of the cursor in the CUI
    grid : py_cui.grid.Grid
        The main layout manager for the CUI
    widgets : dict of str - py_cui.widgets.Widget
        dict of widget in the grid
    title_bar : py_cui.statusbar.StatusBar
        a status bar object that gets drawn at the top of the CUI
    status_bar : py_cui.statusbar.StatusBar
        a status bar object that gets drawn at the bottom of the CUI
    keybindings : list of py_cui.keybinding.KeyBinding
        list of keybindings to check against in the main CUI loop
    height, width : int
        height of the terminal in characters, width of terminal in characters
    exit_key : key_code
        a key code for a key that exits the CUI
    simulated_terminal : List[int]
        Dimensions for an alternative simulated terminal (used for testing)
    """

    def __init__(self, num_rows: int, num_cols: int, auto_focus_buttons: bool=True,
                 exit_key=py_cui.keys.KEY_Q_LOWER, simulated_terminal: List[int]=None):
        """Initializer for PyCUI class
        """

        self._title = 'PyCUI Window'
<<<<<<< HEAD
        self.escape_unfocuses = True
=======
        
>>>>>>> bc2de6a3
        # When this is not set, the escape character delay
        # is too long for exiting focus mode
        os.environ.setdefault('ESCDELAY', '25')

        # For unit testing purposes, we want to simulate terminal
        # dimensions so that we don't get errors
        self._simulated_terminal = simulated_terminal

        if self._simulated_terminal is None:
            term_size = shutil.get_terminal_size()
            height  = term_size.lines
            width   = term_size.columns
        else:
            height = self._simulated_terminal[0]
            width  = self._simulated_terminal[1]

        # Add status and title bar
        self.title_bar = py_cui.statusbar.StatusBar(self._title, BLACK_ON_WHITE, root=self, is_title_bar=True)
        exit_key_char = py_cui.keys.get_char_from_ascii(exit_key)

        if exit_key_char:
            self._init_status_bar_text  = f'Press - {exit_key_char} - to exit. Arrow ' \
                                        'Keys to move between widgets. Enter to ' \
                                        'enter focus mode.'
        else:
            self._init_status_bar_text  = 'Press arrow Keys to move between widgets. ' \
                                        'Enter to enter focus mode.' \

        self.status_bar = py_cui.statusbar.StatusBar(self._init_status_bar_text,
                                                     BLACK_ON_WHITE, root=self)

        # Init terminal height width. Subtract 4 from height
        # for title/status bar and padding
        self._height                = height
        self._width                 = width
        self._height                = self._height - self.title_bar.get_height() - self.status_bar.get_height() - 2

        # Logging object initialization for py_cui
        self._logger = py_cui.debug._initialize_logger(self,
                                                       name='py_cui')

        # Initialize grid, renderer, and widget dict
        self._grid                  = py_cui.grid.Grid(num_rows, num_cols, self._height, self._width, self._logger)
        self._stdscr: Any              = None
        self._refresh_timeout       = -1
        self._border_characters: Optional[Dict[str,str]] = None
        self._widgets: Dict[int,Optional['py_cui.widgets.Widget']] = {}
        self._renderer: Optional['py_cui.renderer.Renderer'] = None

        # Variables for determining selected widget/focus mode
        self._selected_widget: Optional[int] = None
        self._in_focused_mode       = False
        self._popup: Any = None
        self._auto_focus_buttons    = auto_focus_buttons

        # CUI blocks when loading popup is open
        self._loading               = False
        self._stopped               = False
        self._post_loading_callback: Optional[Callable[[],Any]] = None
        self._on_draw_update_func: Optional[Callable[[],Any]]   = None

        # Top level keybindings. Exit key is 'q' by default
        self._keybindings: Dict[int,Callable[[],Any]]  = {}
        self._exit_key     = exit_key
        self._forward_cycle_key = py_cui.keys.KEY_CTRL_LEFT
        self._reverse_cycle_key = py_cui.keys.KEY_CTRL_RIGHT
        self._toggle_live_debug_key: Optional[int] = None

        # Callback to fire when CUI is stopped.
        self._on_stop: Optional[Callable[[],Any]] = None


    def set_refresh_timeout(self, timeout: int):
        """Sets the CUI auto-refresh timeout to a number of seconds.

        Parameters
        ----------
        timeout : int
            Number of seconds to wait before refreshing the CUI
        """

        # We want the refresh timeout in milliseconds as an integer
        self._refresh_timeout = int(timeout * 1000)


    def set_on_draw_update_func(self, update_function: Callable[[],Any]):
        """Adds a function that is fired during each draw call of the CUI

        Parameters
        ----------
        update_function : function
            A no-argument or lambda function that is fired at the start of each draw call
        """

        self._on_draw_update_func = update_function


    def set_widget_cycle_key(self, forward_cycle_key: int=None, reverse_cycle_key: int=None) -> None: 
        """Assigns a key for automatically cycling through widgets in both focus and overview modes

        Parameters
        ----------
        widget_cycle_key : py_cui.keys.KEY
            Key code for key to cycle through widgets
        """

        if forward_cycle_key is not None:
            self._forward_cycle_key = forward_cycle_key
        if reverse_cycle_key is not None:
            self._reverse_cycle_key = reverse_cycle_key


    def set_toggle_live_debug_key(self, toggle_debug_key: int) -> None:
        self._toggle_live_debug_key = toggle_debug_key


    def enable_logging(self, log_file_path: str='py_cui.log', logging_level = logging.DEBUG, live_debug_key: int = py_cui.keys.KEY_CTRL_D) -> None:
        """Function enables logging for py_cui library

        Parameters
        ----------
        log_file_path : str
            The target log filepath. Default 'py_cui_log.txt
        logging_level : int
            Default logging level = logging.DEBUG
        """

        try:
            py_cui.debug._enable_logging(self._logger, filename=log_file_path, logging_level=logging_level)
            self._logger.info('Initialized logger')
            self._toggle_live_debug_key = live_debug_key
        except PermissionError as e:
            print(f'Failed to initialize logger: {str(e)}')


    def apply_widget_set(self, new_widget_set: py_cui.widget_set.WidgetSet) -> None:
        """Function that replaces all widgets in a py_cui with those of a different widget set

        Parameters
        ----------
        new_widget_set : WidgetSet
            The new widget set to switch to

        Raises
        ------
        TypeError
            If input is not of type WidgetSet
        """

        if isinstance(new_widget_set, py_cui.widget_set.WidgetSet):
            self.lose_focus()
            self._widgets      = new_widget_set._widgets
            self._grid         = new_widget_set._grid
            self._keybindings  = new_widget_set._keybindings

            self._refresh_height_width()
            if self._stdscr is not None:
                self._initialize_widget_renderer()
            self._selected_widget = new_widget_set._selected_widget
        else:
            raise TypeError('Argument must be of type py_cui.widget_set.WidgetSet')


    def create_new_widget_set(self, num_rows: int, num_cols: int) -> 'py_cui.widget_set.WidgetSet':
        """Function that is used to create additional widget sets

        Use this function instead of directly creating widget set object instances, to allow
        for logging support.

        Parameters
        ----------
        num_rows : int
            row count for new widget set
        num_cols : int
            column count for new widget set

        Returns
        -------
        new_widget_set : py_cui.widget_set.WidgetSet
            The new widget set object instance
        """

        # Use current logging object and simulated terminal for sub-widget sets
        return py_cui.widget_set.WidgetSet(num_rows, num_cols, self._logger, root=self,
                                            simulated_terminal=self._simulated_terminal)


    # ----------------------------------------------#
    # Initialization functions                      #
    # Used to initialzie CUI and its features       #
    # ----------------------------------------------#


    def start(self) -> None:
        """Function that starts the CUI
        """

        self._logger.info(f'Starting {self._title} CUI')
        self._stopped = False
        curses.wrapper(self._draw)


    def stop(self) -> None:
        """Function that stops the CUI, and fires the callback function.

        Callback must be a no arg method
        """

        self._logger.info('Stopping CUI')
        self._stopped = True


    def run_on_exit(self, command: Callable[[],Any]):
        """Sets callback function on CUI exit. Must be a no-argument function or lambda function

        Parameters
        ----------
        command : function
            A no-argument or lambda function to be fired on exit
        """

        self._on_stop = command


    def set_title(self, title: str) -> None:
        """Sets the title bar text

        Parameters
        ----------
        title : str
            New title for CUI
        """

        self._title = title


    def set_status_bar_text(self, text: str) -> None:
        """Sets the status bar text when in overview mode

        Parameters
        ----------
        text : str
            Status bar text
        """

        self._init_status_bar_text = text
        self.status_bar.set_text(text)


    def _initialize_colors(self) -> None:
        """Function for initialzing curses colors. Called when CUI is first created.
        """

        # Start colors in curses.
        # For each color pair in color map, initialize color combination.
        curses.start_color()
        for color_pair in py_cui.colors._COLOR_MAP.keys():
            fg_color, bg_color = py_cui.colors._COLOR_MAP[color_pair]
            curses.init_pair(color_pair, fg_color, bg_color)


    def _initialize_widget_renderer(self) -> None:
        """Function that creates the renderer object that will draw each widget
        """

        if self._renderer is None:
            self._renderer = py_cui.renderer.Renderer(self, self._stdscr, self._logger)
        for widget_id in self.get_widgets().keys():
            widget = self.get_widgets()[widget_id]
            if widget is not None:
                try:
                    widget._assign_renderer(self._renderer)
                except py_cui.errors.PyCUIError:
                    self._logger.debug(f'Renderer already assigned for widget {self.get_widgets()[widget_id]}')
        try:
            if self._popup is not None:
                self._popup._assign_renderer(self._renderer)
            if self._logger is not None:
                self._logger._live_debug_element._assign_renderer(self._renderer)
        except py_cui.errors.PyCUIError:
            self._logger.debug('Renderer already assigned to popup or live-debug elements')


    def toggle_unicode_borders(self) -> None:
        """Function for toggling unicode based border rendering
        """

        if self._border_characters is None or self._border_characters['UP_LEFT'] == '+':
            self.set_widget_border_characters('\u256d', '\u256e', '\u2570', '\u256f', '\u2500', '\u2502')
        else:
            self.set_widget_border_characters('+', '+', '+', '+', '-', '|')


    def set_widget_border_characters(self, upper_left_corner: str, upper_right_corner: str, lower_left_corner: str, lower_right_corner: str, horizontal: str, vertical: str) -> None:
        """Function that can be used to set arbitrary border characters for drawing widget borders by renderer.

        Parameters
        ----------
        upper_left_corner : char
            Upper left corner character
        upper_right_corner : char
            Upper right corner character
        lower_left_corner : char
            Upper left corner character
        lower_right_corner : char
            Lower right corner character
        horizontal : char
            Horizontal border character
        vertical : char
            Vertical border character
        """

        self._border_characters = {
            'UP_LEFT': upper_left_corner,
            'UP_RIGHT': upper_right_corner,
            'DOWN_LEFT': lower_left_corner,
            'DOWN_RIGHT': lower_right_corner,
            'HORIZONTAL': horizontal,
            'VERTICAL': vertical
        }
        self._logger.debug(f'Set border_characters to {self._border_characters}')


    def get_widgets(self) -> Dict[int,Optional['py_cui.widgets.Widget']]:  
        """Function that gets current set of widgets

        Returns
        -------
        widgets : dict of int -> widget 
            dictionary mapping widget IDs to object instances
        """

        return self._widgets

    # Widget add functions. Each of these adds a particular type of widget
    # to the grid in a specified location.

    def add_scroll_menu(self, title: str, row: int, column: int, row_span: int=1, column_span: int=1, padx: int=1, pady: int=0) -> 'py_cui.widgets.ScrollMenu':
        """Function that adds a new scroll menu to the CUI grid

        Parameters
        ----------
        title : str
            The title of the scroll menu
        row : int
            The row value, from the top down
        column : int
            The column value from the top down
        row_span=1 : int
            The number of rows to span accross
        column_span=1 : int
            the number of columns to span accross
        padx=1 : int
            number of padding characters in the x direction
        pady=0 : int
            number of padding characters in the y direction

        Returns
        -------
        new_scroll_menu : ScrollMenu
            A reference to the created scroll menu object.
        """

        id = len(self.get_widgets().keys())
        new_scroll_menu = py_cui.widgets.ScrollMenu(id,
                                                    title,
                                                    self._grid,
                                                    row,
                                                    column,
                                                    row_span,
                                                    column_span,
                                                    padx,
                                                    pady,
                                                    self._logger)
        if self._renderer is not None:
            new_scroll_menu._assign_renderer(self._renderer)
        self.get_widgets()[id]  = new_scroll_menu
        if self._selected_widget is None:
            self.set_selected_widget(id)
        self._logger.info(f'Adding widget {title} w/ ID {id} of type {str(type(new_scroll_menu))}')
        return new_scroll_menu


    def add_checkbox_menu(self, title: str, row: int, column: int, row_span: int=1, column_span: int=1, padx: int=1, pady: int=0, checked_char: str='X') -> 'py_cui.widgets.CheckBoxMenu':
        """Function that adds a new checkbox menu to the CUI grid

        Parameters
        ----------
        title : str
            The title of the checkbox
        row : int
            The row value, from the top down
        column : int
            The column value from the top down
        row_span=1 : int
            The number of rows to span accross
        column_span=1 : int
            the number of columns to span accross
        padx=1 : int
            number of padding characters in the x direction
        pady=0 : int
            number of padding characters in the y direction
        checked_char='X' : char
            The character used to mark 'Checked' items

        Returns
        -------
        new_checkbox_menu : CheckBoxMenu
            A reference to the created checkbox object.
        """

        id = len(self.get_widgets().keys())
        new_checkbox_menu = py_cui.widgets.CheckBoxMenu(id,
                                                        title,
                                                        self._grid,
                                                        row,
                                                        column,
                                                        row_span,
                                                        column_span,
                                                        padx,
                                                        pady,
                                                        self._logger,
                                                        checked_char)
        if self._renderer is not None:
            new_checkbox_menu._assign_renderer(self._renderer)
        self.get_widgets()[id]  = new_checkbox_menu
        if self._selected_widget is None:
            self.set_selected_widget(id)
        self._logger.info(f'Adding widget {title} w/ ID {id} of type {str(type(new_checkbox_menu))}')
        return new_checkbox_menu


    def add_text_box(self, title: str, row: int, column: int, row_span: int = 1, column_span: int = 1, padx: int = 1, pady: int = 0, initial_text: str = '', password: bool = False) -> 'py_cui.widgets.TextBox':
        """Function that adds a new text box to the CUI grid

        Parameters
        ----------
        title : str
            The title of the textbox
        row : int
            The row value, from the top down
        column : int
            The column value from the top down
        row_span=1 : int
            The number of rows to span accross
        column_span=1 : int
            the number of columns to span accross
        padx=1 : int
            number of padding characters in the x direction
        pady=0 : int
            number of padding characters in the y direction
        initial_text='' : str
            Initial text for the textbox
        password=False : bool
            Toggle to show '*' instead of characters.

        Returns
        -------
        new_text_box : TextBox
            A reference to the created textbox object.
        """

        id = len(self.get_widgets().keys())
        new_text_box = py_cui.widgets.TextBox(id,
                                              title,
                                              self._grid,
                                              row, column,
                                              row_span,
                                              column_span,
                                              padx, pady,
                                              self._logger,
                                              initial_text,
                                              password)
        if self._renderer is not None:
            new_text_box._assign_renderer(self._renderer)
        self.get_widgets()[id]    = new_text_box
        if self._selected_widget is None:
            self.set_selected_widget(id)
        self._logger.info(f'Adding widget {title} w/ ID {id} of type {str(type(new_text_box))}')
        return new_text_box


    def add_text_block(self, title: str, row: int, column: int, row_span: int = 1, column_span: int = 1, padx: int = 1, pady: int = 0, initial_text: str = '') -> 'py_cui.widgets.ScrollTextBlock':
        """Function that adds a new text block to the CUI grid

        Parameters
        ----------
        title : str
            The title of the text block
        row : int
            The row value, from the top down
        column : int
            The column value from the top down
        row_span=1 : int
            The number of rows to span accross
        column_span=1 : int
            the number of columns to span accross
        padx=1 : int
            number of padding characters in the x direction
        pady=0 : int
            number of padding characters in the y direction
        initial_text='' : str
            Initial text for the text block

        Returns
        -------
        new_text_block : ScrollTextBlock
            A reference to the created textblock object.
        """

        id = len(self.get_widgets().keys())
        new_text_block = py_cui.widgets.ScrollTextBlock(id,
                                                        title,
                                                        self._grid,
                                                        row,
                                                        column,
                                                        row_span,
                                                        column_span,
                                                        padx,
                                                        pady,
                                                        self._logger,
                                                        initial_text)
        if self._renderer is not None:
            new_text_block._assign_renderer(self._renderer)
        self.get_widgets()[id]  = new_text_block
        if self._selected_widget is None:
            self.set_selected_widget(id)
        self._logger.info(f'Adding widget {title} w/ ID {id} of type {str(type(new_text_block))}')
        return new_text_block


    def add_label(self, title: str, row: int, column: int, row_span: int = 1, column_span: int = 1, padx: int = 1, pady: int = 0) -> 'py_cui.widgets.Label':
        """Function that adds a new label to the CUI grid

        Parameters
        ----------
        title : str
            The title of the label
        row : int
            The row value, from the top down
        column : int
            The column value from the top down
        row_span=1 : int
            The number of rows to span accross
        column_span=1 : int
            the number of columns to span accross
        padx=1 : int
            number of padding characters in the x direction
        pady=0 : int
            number of padding characters in the y direction

        Returns
        -------
        new_label : Label
            A reference to the created label object.
        """

        id = len(self.get_widgets().keys())
        new_label = py_cui.widgets.Label(id,
                                         title,
                                         self._grid,
                                         row,
                                         column,
                                         row_span,
                                         column_span,
                                         padx,
                                         pady,
                                         self._logger)
        if self._renderer is not None:
            new_label._assign_renderer(self._renderer)
        self.get_widgets()[id]  = new_label
        self._logger.info(f'Adding widget {title} w/ ID {id} of type {str(type(new_label))}')
        return new_label


    def add_block_label(self, title: str, row: int, column: int, row_span: int = 1, column_span: int = 1, padx: int = 1, pady: int = 0, center: bool=True) -> 'py_cui.widgets.BlockLabel':
        """Function that adds a new block label to the CUI grid

        Parameters
        ----------
        title : str
            The title of the block label
        row : int
            The row value, from the top down
        column : int
            The column value from the top down
        row_span=1 : int
            The number of rows to span accross
        column_span=1 : int
            the number of columns to span accross
        padx=1 : int
            number of padding characters in the x direction
        pady=0 : int
            number of padding characters in the y direction
        center : bool
            flag to tell label to be centered or left-aligned.

        Returns
        -------
        new_label : BlockLabel
            A reference to the created block label object.
        """

        id = len(self.get_widgets().keys())
        new_label = py_cui.widgets.BlockLabel(id,
                                              title,
                                              self._grid,
                                              row,
                                              column,
                                              row_span,
                                              column_span,
                                              padx,
                                              pady,
                                              center,
                                              self._logger)
        if self._renderer is not None:
            new_label._assign_renderer(self._renderer)
        self.get_widgets()[id]  = new_label
        self._logger.info(f'Adding widget {title} w/ ID {id} of type {str(type(new_label))}')
        return new_label


    def add_button(self, title: str, row: int, column: int, row_span: int = 1, column_span: int = 1, padx: int = 1, pady: int = 0, command: Callable[[],Any]=None) -> 'py_cui.widgets.Button':
        """Function that adds a new button to the CUI grid

        Parameters
        ----------
        title : str
            The title of the button
        row : int
            The row value, from the top down
        column : int
            The column value from the top down
        row_span=1 : int
            The number of rows to span accross
        column_span=1 : int
            the number of columns to span accross
        padx=1 : int
            number of padding characters in the x direction
        pady=0 : int
            number of padding characters in the y direction
        command=None : Function
            A no-argument or lambda function to fire on button press.

        Returns
        -------
        new_button : Button
            A reference to the created button object.
        """

        id = len(self.get_widgets().keys())
        new_button = py_cui.widgets.Button(id,
                                           title,
                                           self._grid,
                                           row,
                                           column,
                                           row_span,
                                           column_span,
                                           padx,
                                           pady,
                                           self._logger,
                                           command)
        if self._renderer is not None:
            new_button._assign_renderer(self._renderer)
        self.get_widgets()[id]  = new_button
        if self._selected_widget is None:
            self.set_selected_widget(id)
        self._logger.info(f'Adding widget {title} w/ ID {id} of type {str(type(new_button))}')
        return new_button

    
    def add_slider(self, title: str, row: int, column: int, row_span: int=1,
                   column_span: int=1, padx: int=1, pady: int=0,
                   min_val: int=0, max_val: int=100, step: int=1, init_val: int=0) -> 'py_cui.controls.slider.SliderWidget':
        """Function that adds a new label to the CUI grid

        Parameters
        ----------
        title : str
            The title of the label
        row : int
            The row value, from the top down
        column : int
            The column value from the top down
        row_span=1 : int
            The number of rows to span accross
        column_span=1 : int
            the number of columns to span accross
        padx=1 : int
            number of padding characters in the x direction
        pady=0 : int
            number of padding characters in the y direction
        min_val = 0 int
            min value of the slider
        max_val = 0 int
            max value of the slider
        step = 0 int
            step to incremento or decrement
        init_val = 0 int
            initial value of the slider

        Returns
        -------
        new_slider : Slider
            A reference to the created slider object.
        """

        id = len(self.get_widgets().keys())
        new_slider = py_cui.controls.slider.SliderWidget(id,
                                                         title,
                                                         self._grid,
                                                         row,
                                                         column,
                                                         row_span,
                                                         column_span,
                                                         padx,
                                                         pady,
                                                         self._logger,
                                                         min_val,
                                                         max_val,
                                                         step,
                                                         init_val)
        if self._renderer is not None:
            new_slider._assign_renderer(self._renderer)
        self.get_widgets()[id] = new_slider
        self._logger.info(f'Adding widget {title} w/ ID {id} of type {str(type(new_slider))}')
        return new_slider


    def forget_widget(self, widget : 'py_cui.widgets.Widget') -> None:
        """Function that is used to destroy or "forget" widgets. Forgotten widgets will no longer be drawn

        Parameters
        ----------
        widget : py_cui.widgets.Widget
            Widget to remove from the UI
        
        Raises
        ------
        TypeError
            If input parameter is not of the py_cui widget type
        KeyError
            If input widget does not exist in the current UI or has already been removed.
        """

        if not isinstance(widget, py_cui.widgets.Widget):
            raise TypeError('Argument widget must by of type py_cui.widgets.Widget!')
        elif widget.get_id() not in self.get_widgets().keys():
            raise KeyError(f'Widget with id {widget.get_id()} has already been removed from the UI!')
        else:
            self.get_widgets()[widget.get_id()] = None
        

    def get_element_at_position(self, x: int, y: int) -> Optional['py_cui.ui.UIElement']:
        """Returns containing widget for character position

        Parameters
        ----------
        x : int
            Horizontal character position
        y : int
            Vertical character position, top down

        Returns
        -------
        in_widget : UIElement
            Widget or popup that is within the position None if nothing
        """

        if self._popup is not None and self._popup._contains_position(x, y):
            return self._popup

        elif self._popup is None:
            for widget_id in self.get_widgets().keys():
                widget = self.get_widgets()[widget_id] 
                if widget is not None:
                    if widget._contains_position(x, y):
                        return widget 
        return None


    def _get_horizontal_neighbors(self, widget: 'py_cui.widgets.Widget', direction: int) -> Optional[List[int]]:
        """Gets all horizontal (left, right) neighbor widgets

        Parameters
        ----------
        widget : py_cui.widgets.Widget
            The currently selected widget
        direction : py_cui.keys.KEY*
            must be an arrow key value

        Returns
        -------
        id_list : list[]
            A list of the neighbor widget ids
        """

        if not direction in py_cui.keys.ARROW_KEYS:
            return None

        _,          num_cols    = self._grid.get_dimensions()
        row_start,  col_start   = widget.get_grid_cell()
        row_span,   col_span    = widget.get_grid_cell_spans()
        id_list                 = []

        if direction == py_cui.keys.KEY_LEFT_ARROW:
            col_range_start = 0
            col_range_stop = col_start
        else:
            col_range_start = col_start + col_span
            col_range_stop = num_cols

        for col in range(col_range_start, col_range_stop):
            for row in range(row_start, row_start + row_span):
                for widget_id in self.get_widgets().keys():
                    item_value = self.get_widgets()[widget_id] #using temporary variable, for mypy
                    if item_value is not None:
                        if item_value._is_row_col_inside(row, col) and widget_id not in id_list:
                            id_list.append(widget_id)

        if direction == py_cui.keys.KEY_LEFT_ARROW:
            id_list.reverse()

        self._logger.debug(f'Neighbors with ids {id_list} for cell \
                             {row_start},{col_start} span {row_span},{col_span}')

        return id_list


    def _get_vertical_neighbors(self, widget: 'py_cui.widgets.Widget', direction: int) -> Optional[List[int]]:
        """Gets all vertical (up, down) neighbor widgets

        Parameters
        ----------
        widget : py_cui.widgets.Widget
            The currently selected widget
        direction : py_cui.keys.KEY*
            must be an arrow key value

        Returns
        -------
        id_list : list[]
            A list of the neighbor widget ids
        """

        if not direction in py_cui.keys.ARROW_KEYS:
            return None

        num_rows,   _           = self._grid.get_dimensions()
        row_start,  col_start   = widget.get_grid_cell()
        row_span,   col_span    = widget.get_grid_cell_spans()
        id_list                 = []

        if direction == py_cui.keys.KEY_UP_ARROW:
            row_range_start = 0
            row_range_stop = row_start
        else:
            row_range_start = row_start + row_span
            row_range_stop = num_rows

        for row in range(row_range_start, row_range_stop):
            for col in range(col_start, col_start + col_span):
                for widget_id in self.get_widgets().keys():
                    item_value = self.get_widgets()[widget_id] 
                    if item_value is not None:
                        if item_value._is_row_col_inside(row, col) and widget_id not in id_list:
                            id_list.append(widget_id)

        if direction == py_cui.keys.KEY_UP_ARROW:
            id_list.reverse()

        self._logger.debug(f'Neighbors with ids {id_list} for cell \
                             {row_start},{col_start} span {row_span},{col_span}')

        return id_list

    # CUI status functions. Used to switch between widgets, set the mode, and
    # identify neighbors for overview mode

    def _check_if_neighbor_exists(self, direction: int) -> Optional[int]:
        """Function that checks if widget has neighbor in specified cell.

        Used for navigating CUI, as arrow keys find the immediate neighbor

        Parameters
        ----------
        direction : py_cui.keys.KEY_*
            The direction in which to search

        Returns
        -------
        widget_id : int  
            The widget neighbor ID if found, None otherwise
        """

        if self._selected_widget is not None:
            start_widget: Optional[py_cui.widgets.Widget] = self.get_widgets()[self._selected_widget]

        # Find all the widgets in the given row or column
        neighbors: Optional[List[int]] = []
        if start_widget is not None:
            if direction in [py_cui.keys.KEY_DOWN_ARROW, py_cui.keys.KEY_UP_ARROW]:
                neighbors = self._get_vertical_neighbors(start_widget, direction)
            elif direction in [py_cui.keys.KEY_RIGHT_ARROW, py_cui.keys.KEY_LEFT_ARROW]:
                neighbors = self._get_horizontal_neighbors(start_widget, direction)

        if neighbors is None or len(neighbors) == 0:
            return None

        # We select the best match to jump to (first neighbor)
        return neighbors[0]


    def get_selected_widget(self) -> Optional['py_cui.widgets.Widget']:
        """Function that gets currently selected widget

        Returns
        -------
        selected_widget : py_cui.widgets.Widget
            Reference to currently selected widget object
        """

        if self._selected_widget is not None and self._selected_widget in self.get_widgets().keys():
            return self.get_widgets()[self._selected_widget]
        else:
            self._logger.warn('Selected widget ID is None or invalid')
            return None


    def set_selected_widget(self, widget_id: int) -> None:
        """Function that sets the selected widget for the CUI

        Parameters
        ----------
        widget_id : int 
            the id of the widget to select
        """

        if widget_id in self.get_widgets().keys():
            self._logger.debug(f'Setting selected widget to ID {widget_id}')
            self._selected_widget = widget_id
        else:
            self._logger.warn(f'Widget w/ ID {widget_id} does not exist among current widgets.')


    def lose_focus(self) -> None:
        """Function that forces py_cui out of focus mode.

        After popup is called, focus is lost
        """

        if self._in_focused_mode:
            self._in_focused_mode = False
            self.status_bar.set_text(self._init_status_bar_text)
            if self._selected_widget is not None:
                widget = self.get_widgets()[self._selected_widget]
                if widget is not None:
                    widget.set_selected(False)
        else:
            self._logger.info('lose_focus: Not currently in focus mode')


    def move_focus(self, widget: 'py_cui.widgets.Widget', auto_press_buttons: bool=True) -> None:
        """Moves focus mode to different widget

        Parameters
        ----------
        widget : Widget
            The widget object we want to move focus to.
        """

        self.lose_focus()
        self.set_selected_widget(widget.get_id())

        # If autofocus buttons is selected, we automatically process the button command and reset to overview mode
        if self._auto_focus_buttons and auto_press_buttons and isinstance(widget, py_cui.widgets.Button):
            if widget.command is not None:
                widget.command()

            self._logger.debug(f'Moved focus to button {widget.get_title()} - ran autofocus command')

        elif self._auto_focus_buttons and isinstance(widget, py_cui.widgets.Button):
            self.status_bar.set_text(self._init_status_bar_text)
        else:
            widget.set_selected(True)
            self._in_focused_mode = True
            self.status_bar.set_text(widget.get_help_text())

        self._logger.debug(f'Moved focus to widget {widget.get_title()}')


    def _cycle_widgets(self, reverse: bool=False) -> None:
        """Function that is fired if cycle key is pressed to move to next widget

        Parameters
        ----------
        reverse : bool
            Default false. If true, cycle widgets in reverse order.
        """

        num_widgets = len(self.get_widgets().keys())
        current_widget_num: Optional[int] = self._selected_widget

        if current_widget_num is not None:
            if not reverse:
                next_widget_num = current_widget_num + 1
                if self.get_widgets()[next_widget_num] is None:
                    if next_widget_num == num_widgets:
                        next_widget_num = 0
                    next_widget_num = next_widget_num + 1
                cycle_key = self._forward_cycle_key
            else:
                next_widget_num = current_widget_num - 1
                if self.get_widgets()[next_widget_num] is None:
                    if next_widget_num < 0:
                        next_widget_num = num_widgets - 1
                    next_widget_num = next_widget_num + 1
                cycle_key = self._reverse_cycle_key

            current_widget_id: int = current_widget_num
            next_widget_id: int = next_widget_num
        current_widget = self.get_widgets()[current_widget_id] 
        next_widget = self.get_widgets()[next_widget_id] 
        if current_widget and next_widget is not None: #pls check again
            if self._in_focused_mode and cycle_key in current_widget._key_commands.keys():
                # In the event that we are focusing on a widget with that key defined, we do not cycle.
                pass
            else:
                self.move_focus(next_widget, auto_press_buttons=False)


    def add_key_command(self, key: int, command: Callable[[],Any]) -> None:
        """Function that adds a keybinding to the CUI when in overview mode

        Parameters
        ----------
        key : py_cui.keys.KEY_*
            The key bound to the command
        command : Function
            A no-arg or lambda function to fire on keypress
        """

        self._keybindings[key] = command

    # Popup functions. Used to display messages, warnings, and errors to the user.

    def show_message_popup(self, title: str, text: str, color: int = WHITE_ON_BLACK) -> None:
        """Shows a message popup

        Parameters
        ----------
        title : str
            Message title
        text : str
            Message text
        color: int
            Popup color with format FOREGOUND_ON_BACKGROUND. See colors module. Default: WHITE_ON_BLACK.
        """

        self._popup = py_cui.popups.MessagePopup(self, title, text, color, self._renderer, self._logger)
        self._logger.debug(f'Opened {str(type(self._popup))} popup with title {title}')


    def show_warning_popup(self, title: str, text: str) -> None:
        """Shows a warning popup

        Parameters
        ----------
        title : str
            Warning title
        text : str
            Warning text
        """

        self.show_message_popup(title=title, text=text, color=YELLOW_ON_BLACK)


    def show_error_popup(self, title: str, text: str) -> None:
        """Shows an error popup

        Parameters
        ----------
        title : str
            Error title
        text : str
            Error text
        """

        self.show_message_popup(title=title, text=text, color=RED_ON_BLACK)


    def show_yes_no_popup(self, title: str, command: Callable[[bool], Any]):
        """Shows a yes/no popup.

        The 'command' parameter must be a function with a single boolean parameter

        Parameters
        ----------
        title : str
            Message title
        command : function
            A function taking in a single boolean parameter. Will be fired with True if yes selected, false otherwise
        """

        color = WHITE_ON_BLACK
        self._popup = py_cui.popups.YesNoPopup(self, title + '- (y/n)', 'Yes - (y), No - (n)', color, command, self._renderer, self._logger)
        self._logger.debug(f'Opened {str(type(self._popup))} popup with title {title}')


    def show_text_box_popup(self, title: str, command: Callable[[str], Any], password: bool=False):
        """Shows a textbox popup.

        The 'command' parameter must be a function with a single string parameter

        Parameters
        ----------
        title : str
            Message title
        command : Function
            A function with a single string parameter, fired with contents of textbox when enter key pressed
        password=False : bool
            If true, write characters as '*'
        """

        color = WHITE_ON_BLACK
        self._popup = py_cui.popups.TextBoxPopup(self, title, color, command, self._renderer, password, self._logger)
        self._logger.debug(f'Opened {str(type(self._popup))} popup with title {title}')


    def show_menu_popup(self, title: str, menu_items: List[str], command: Callable[[str], Any], run_command_if_none: bool=False):
        """Shows a menu popup.

        The 'command' parameter must be a function with a single string parameter

        Parameters
        ----------
        title : str
            menu title
        menu_items : list of str
            A list of menu items
        command : Function
            A function taking in a single string argument. Fired with selected menu item when ENTER pressed.
        run_command_if_none=False : bool
            If True, will run command passing in None if no menu item selected.
        """

        color = WHITE_ON_BLACK
        self._popup = py_cui.popups.MenuPopup(self, menu_items, title, color, command, self._renderer, self._logger, run_command_if_none)
        self._logger.debug(f'Opened {str(type(self._popup))} popup with title {title}')


    def show_loading_icon_popup(self, title: str, message: str, callback: Callable[[],Any]=None):
        """Shows a loading icon popup

        Parameters
        ----------
        title : str
            Message title
        message : str
            Message text. Will show as '$message...'
        callback=None : Function
            If not none, fired after loading is completed. Must be a no-arg function
        """

        if callback is not None:
            self._post_loading_callback = callback
            self._logger.debug(f'Post loading callback funciton set to {str(callback)}')

        color = WHITE_ON_BLACK
        self._loading = True
        self._popup = py_cui.popups.LoadingIconPopup(self, title, message, color, self._renderer, self._logger)
        self._logger.debug(f'Opened {str(type(self._popup))} popup with title {title}')


    def show_loading_bar_popup(self, title: str, num_items: List[int], callback: Callable[[],Any]=None) -> None:
        """Shows loading bar popup.

        Use 'increment_loading_bar' to show progress

        Parameters
        ----------
        title : str
            Message title
        num_items : int
            Number of items to iterate through for loading
        callback=None : Function
            If not none, fired after loading is completed. Must be a no-arg function
        """

        if callback is not None:
            self._post_loading_callback = callback
            self._logger.debug(f'Post loading callback funciton set to {str(callback)}')

        color = WHITE_ON_BLACK
        self._loading = True
        self._popup = py_cui.popups.LoadingBarPopup(self, title, num_items, color, self._renderer, self._logger)
        self._logger.debug(f'Opened {str(type(self._popup))} popup with title {title}')


    def show_form_popup(self, title: str, fields: List[str], passwd_fields: List[str]=[], required: List[str]=[], callback: Callable[[],Any]=None) -> None:
        """Shows form popup.

        Used for inputting several fields worth of values

        Parameters
        ---------
        title : str
            Message title
        fields : List[str]
            Names of each individual field
        passwd_fields : List[str]
            Field names that should have characters hidden
        required : List[str]
            Fields that are required before submission
        callback=None : Function
            If not none, fired after loading is completed. Must be a no-arg function
        """

        self._popup = py_cui.dialogs.form.FormPopup(self, 
                                                    fields, 
                                                    passwd_fields, 
                                                    required, 
                                                    {}, 
                                                    title, 
                                                    py_cui.WHITE_ON_BLACK, 
                                                    self._renderer, 
                                                    self._logger)

        if callback is not None:
            self._popup.set_on_submit_action(callback)
            self._logger.debug(f'Form enter callback funciton set to {str(callback)}')

        self._logger.debug(f'Opened {str(type(self._popup))} popup with title {title}')


    def show_filedialog_popup(self, popup_type: str='openfile', initial_dir: str ='.', callback: Callable[[],Any]=None, ascii_icons: bool=True, limit_extensions: List[str]=[]) -> None:
        """Shows form popup.

        Used for inputting several fields worth of values

        Parameters
        ---------
        popup_type : str
            Type of filedialog popup - either openfile, opendir, or saveas
        initial_dir : os.PathLike
            Path to directory in which to open the file dialog, default "."
        callback=None : Callable
            If not none, fired after loading is completed. Must be a no-arg function, default=None
        ascii_icons : bool
            Compatibility option - use ascii icons instead of unicode file/folder icons, default True
        limit_extensions : List[str]
            Only show files with extensions in this list if not empty. Default, []
        """

        self._popup = py_cui.dialogs.filedialog.FileDialogPopup(self, 
                                                                callback, 
                                                                initial_dir, 
                                                                popup_type, 
                                                                ascii_icons, 
                                                                limit_extensions, 
                                                                py_cui.WHITE_ON_BLACK, 
                                                                self._renderer, 
                                                                self._logger)

        self._logger.debug(f'Opened {str(type(self._popup))} popup with type {popup_type}')


    def increment_loading_bar(self) -> None:
        """Increments progress bar if loading bar popup is open
        """

        if self._popup is not None:
            self._popup._increment_counter()
        else:
            self._logger.warn('No popup is currently opened.')


    def stop_loading_popup(self) -> None:
        """Leaves loading state, and closes popup.

        Must be called by user to escape loading.
        """

        self._loading = False
        self.close_popup()
        self._logger.debug('Stopping open loading popup')


    def close_popup(self) -> None:
        """Closes the popup, and resets focus
        """

        self.lose_focus()
        self._popup = None


    def _refresh_height_width(self) -> None:
        """Function that updates the height and width of the CUI based on terminal window size."""
        
        if self._simulated_terminal is None:
            if self._stdscr is None:
                term_size = shutil.get_terminal_size()
                height  = term_size.lines
                width   = term_size.columns
            else:
                # Use curses termsize when possible to fix resize bug on windows.
                height, width = self._stdscr.getmaxyx()
        else:
            height  = self._simulated_terminal[0]
            width   = self._simulated_terminal[1]

        height  = height - self.title_bar.get_height() - self.status_bar.get_height() - 2
        
        self._logger.debug(f'Resizing CUI to new dimensions {height} by {width}')

        self._height = height
        self._width  = width
        self._grid.update_grid_height_width(self._height, self._width)
        for widget_id in self.get_widgets().keys():
            widget = self.get_widgets()[widget_id] #using temp variable, for mypy
            if widget is not None:
                widget.update_height_width()
        if self._popup is not None:
            self._popup.update_height_width()
        if self._logger._live_debug_element is not None:
            self._logger._live_debug_element.update_height_width()

    def get_absolute_size(self) -> Tuple[int,int]:
        """Returns dimensions of CUI

        Returns
        -------
        height, width : int
            The dimensions of drawable CUI space in characters
        """

        return self._height, self._width

    # Draw Functions. Function for drawing widgets, status bars, and popups

    def _draw_widgets(self) -> None:
        """Function that draws all of the widgets to the screen
        """

        for widget_id in self.get_widgets().keys():
            if widget_id != self._selected_widget:
                widget = self.get_widgets()[widget_id] 
                if widget is not None:
                    widget._draw()

        # We draw the selected widget last to support cursor location.
        if self._selected_widget is not None:
            widget = self.get_widgets()[self._selected_widget]
            if widget is not None:
                widget._draw()

        if self._logger is not None and self._logger.is_live_debug_enabled():
            self._logger.draw_live_debug()

        self._logger.info('Drew widgets')


    def _draw_status_bars(self, stdscr, height: int, width: int) -> None:
        """Draws status bar and title bar

        Parameters
        ----------
        stdscr : curses Standard cursor
            The cursor used to draw the status bar
        height : int
            Window height in terminal characters
        width : int
            Window width in terminal characters
        """

        if self.status_bar is not None and self.status_bar.get_height() > 0:
            stdscr.attron(curses.color_pair(self.status_bar.get_color()))
            stdscr.addstr(height + 3, 0, fit_text(width, self.status_bar.get_text()))
            stdscr.attroff(curses.color_pair(self.status_bar.get_color()))

        if self.title_bar is not None and self.title_bar.get_height() > 0:
            stdscr.attron(curses.color_pair(self.title_bar.get_color()))
            stdscr.addstr(0, 0, fit_text(width, self._title, center=True))
            stdscr.attroff(curses.color_pair(self.title_bar.get_color()))


    def _display_window_warning(self, stdscr, error_info: str) -> None:
        """Function that prints some basic error info if there is an error with the CUI

        Parameters
        ----------
        stdscr : curses Standard cursor
            The cursor used to draw the warning
        error_info : str
            The information regarding the error.
        """

        stdscr.clear()
        stdscr.attron(curses.color_pair(RED_ON_BLACK))
        stdscr.addstr(0, 0, 'Error displaying CUI!!!')
        stdscr.addstr(1, 0, f'Error Type: {error_info}')
        stdscr.addstr(2, 0, 'Most likely terminal dimensions are too small.')
        stdscr.attroff(curses.color_pair(RED_ON_BLACK))
        stdscr.refresh()
        self._logger.error(f'Encountered error -> {error_info}')


    def _handle_key_presses(self, key_pressed: int) -> None:
        """Function that handles all main loop key presses.

        Parameters
        ----------
        key_pressed : py_cui.keys.KEY_*
            The key being pressed
        """

        # Selected widget represents which widget is being hovered over, though not necessarily in focus mode
        if self._selected_widget is None:
            return

        selected_widget = self.get_widgets()[self._selected_widget]
        if selected_widget is None:
            return
        # If logging is enabled, the Ctrl + D key code will enable "live-debug"
        # mode, where debug messages are printed on the screen
        if self._logger is not None and self._toggle_live_debug_key is not None:
            if key_pressed == self._toggle_live_debug_key:
                self._logger.toggle_live_debug()

        # If we are in live debug mode, we only handle keypresses for the live debug UI element
        if self._logger is not None and self._logger.is_live_debug_enabled():
            self._logger._live_debug_element._handle_key_press(key_pressed)

        # If we are in focus mode, the widget has all of the control of the keyboard except
        # for the escape key, which exits focus mode.
<<<<<<< HEAD
        if self._in_focused_mode and self._popup is None:
            if key_pressed == py_cui.keys.KEY_ESCAPE and self.escape_unfocuses:
=======
        elif self._in_focused_mode and self._popup is None:
            if key_pressed == py_cui.keys.KEY_ESCAPE:
>>>>>>> bc2de6a3
                self.status_bar.set_text(self._init_status_bar_text)
                self._in_focused_mode = False
                selected_widget.set_selected(False)
                self._logger.debug(f'Exiting focus mode on widget {selected_widget.get_title()}')
            else:
                # widget handles remaining py_cui.keys
                self._logger.debug(f'Widget {selected_widget.get_title()} handling {key_pressed} key')
                selected_widget._handle_key_press(key_pressed)

        # Otherwise, barring a popup, we are in overview mode, meaning that arrow py_cui.keys move between widgets, and Enter key starts focus mode
        elif self._popup is None:
            if key_pressed == py_cui.keys.KEY_ENTER and self._selected_widget is not None and selected_widget.is_selectable():
                self.move_focus(selected_widget)

            for key in self._keybindings.keys():
                if key_pressed == key:
                    command = self._keybindings[key]
                    self._logger.info(f'Detected binding for key {key_pressed}, running command {command.__name__}')
                    command()

            # If not in focus mode, use the arrow py_cui.keys to move around the selectable widgets.
            neighbor = None
            if key_pressed in py_cui.keys.ARROW_KEYS:
                neighbor = self._check_if_neighbor_exists(key_pressed)
            if neighbor is not None:
                self.set_selected_widget(neighbor)
                widget = self.get_widgets()[self._selected_widget]
                if widget is not None:
                    self._logger.debug(f'Navigated to neighbor widget {widget.get_title()}')

        # if we have a popup, that takes key control from both overview and focus mode
        elif self._popup is not None:
            self._logger.debug(f'Popup {self._popup.get_title()} handling key {key_pressed}')
            self._popup._handle_key_press(key_pressed)


    def _draw(self, stdscr) -> None: 
        """Main CUI draw loop called by start()

        Parameters
        --------
        stdscr : curses Standard screen
            The screen buffer used for drawing CUI elements
        """

        self._stdscr = stdscr
        key_pressed = 0

        # Clear and refresh the screen for a blank canvas
        stdscr.clear()
        stdscr.refresh()
        curses.mousemask(curses.ALL_MOUSE_EVENTS)
        # stdscr.nodelay(False)
        #stdscr.keypad(True)

        # Initialization functions. Generates colors and renderer
        self._initialize_colors()
        self._initialize_widget_renderer()
        
        # If user specified a refresh timeout, apply it here
        if self._refresh_timeout > 0:
            self._stdscr.timeout(self._refresh_timeout)

        # If user sets non-default border characters, update them here
        if self._border_characters is not None and self._renderer is not None:
            self._renderer._set_border_renderer_chars(self._border_characters)

        # Loop where key_pressed is the last character pressed. Wait for exit key while no popup or focus mode
        while key_pressed != self._exit_key or self._in_focused_mode or self._popup is not None:

            try:
                # If we call stop, we want to break out of the main draw loop
                if self._stopped:
                    break

                # Initialization and size adjustment
                stdscr.erase()

                # If the user defined an update function to fire on each draw call,
                # Run it here. This can of course be also handled user-side
                # through a separate thread.
                if self._on_draw_update_func is not None:
                    self._on_draw_update_func()

                # This is what allows the CUI to be responsive. Adjust grid size based on current terminal size
                # Resize the grid and the widgets if there was a resize operation
                if key_pressed == curses.KEY_RESIZE:
                    try:
                        self._refresh_height_width()
                    except py_cui.errors.PyCUIOutOfBoundsError as e:
                        self._logger.info('Resized terminal too small')
                        self._display_window_warning(stdscr, str(e))

                # Here we handle mouse click events globally, or pass them to the UI element to handle
                elif key_pressed == curses.KEY_MOUSE:
                    self._logger.info('Detected mouse click')
                    
                    valid_mouse_event = True
                    try:
                        id, x, y, _, mouse_event = curses.getmouse()
                    except curses.error as e:
                        valid_mouse_event = False
                        self._logger.error(f'Failed to handle mouse event: {str(e)}')

                    if valid_mouse_event:
                        in_element = self.get_element_at_position(x, y)

                        # In first case, we click inside already selected widget, pass click for processing
                        if in_element is not None:
                            self._logger.info(f'handling mouse press for elem: {in_element.get_title()}')
                            in_element._handle_mouse_press(x, y, mouse_event)

                        # Otherwise, if not a popup, select the clicked on widget
                        elif in_element is not None and not isinstance(in_element, py_cui.popups.Popup):
                            self.move_focus(in_element)
                            in_element._handle_mouse_press(x, y, mouse_event)

                # If we have a post_loading_callback, fire it here
                if self._post_loading_callback is not None and not self._loading:
                    self._logger.debug(f'Firing post-loading callback function {self._post_loading_callback.__name__}')
                    self._post_loading_callback()
                    self._post_loading_callback = None

                # Handle widget cycling
                if key_pressed == self._forward_cycle_key:
                    self._cycle_widgets()
                elif key_pressed == self._reverse_cycle_key:
                    self._cycle_widgets(reverse=True)

                # Handle keypresses
                self._handle_key_presses(key_pressed)

                try:
                    # Draw status/title bar, and all widgets. Selected widget will be bolded.
                    self._draw_status_bars(stdscr, self._height, self._width)
                    self._draw_widgets()
                    # draw the popup if required
                    if self._popup is not None:
                        self._popup._draw()

                    # If we are in live debug mode, we draw our debug messages
                    if self._logger.is_live_debug_enabled():
                        self._logger.draw_live_debug()

                except curses.error as e:
                    self._logger.error('Curses error while drawing TUI')
                    self._display_window_warning(stdscr, str(e))
                except py_cui.errors.PyCUIOutOfBoundsError as e:
                    self._logger.error('Resized terminal too small')
                    self._display_window_warning(stdscr, str(e))

                # Refresh the screen
                stdscr.refresh()

                # Wait for next input
                if self._loading or self._post_loading_callback is not None:
                    # When loading, refresh screen every quarter second
                    time.sleep(0.25)
                    # Need to reset key_pressed, because otherwise the previously pressed key will be used.
                    key_pressed = 0
                elif self._stopped:
                    key_pressed = self._exit_key
                else:
                    self._logger.info('Waiting for next keypress')
                    key_pressed = stdscr.getch()

            except KeyboardInterrupt:
                self._logger.info('Detect Keyboard Interrupt, Exiting...')
                self._stopped = True


        stdscr.erase()
        stdscr.refresh()
        curses.endwin()
        if self._on_stop is not None:
            self._logger.debug(f'Firing onstop function {self._on_stop.__name__}')
            self._on_stop()


    def __format__(self, fmt):
        """Override of base format function. Prints list of current widgets.

        Parameters
        ----------
        fmt : Format
            The format to override
        """

        out = ''
        for widget_id in self.get_widgets().keys():
            if self.get_widgets()[widget_id] is not None:
                out += f'{self.get_widgets()[widget_id].get_title()}\n'
        return out<|MERGE_RESOLUTION|>--- conflicted
+++ resolved
@@ -113,11 +113,7 @@
         """
 
         self._title = 'PyCUI Window'
-<<<<<<< HEAD
-        self.escape_unfocuses = True
-=======
         
->>>>>>> bc2de6a3
         # When this is not set, the escape character delay
         # is too long for exiting focus mode
         os.environ.setdefault('ESCDELAY', '25')
@@ -170,6 +166,7 @@
         # Variables for determining selected widget/focus mode
         self._selected_widget: Optional[int] = None
         self._in_focused_mode       = False
+        self._escape_unfocuses = True
         self._popup: Any = None
         self._auto_focus_buttons    = auto_focus_buttons
 
@@ -1553,13 +1550,8 @@
 
         # If we are in focus mode, the widget has all of the control of the keyboard except
         # for the escape key, which exits focus mode.
-<<<<<<< HEAD
         if self._in_focused_mode and self._popup is None:
-            if key_pressed == py_cui.keys.KEY_ESCAPE and self.escape_unfocuses:
-=======
-        elif self._in_focused_mode and self._popup is None:
-            if key_pressed == py_cui.keys.KEY_ESCAPE:
->>>>>>> bc2de6a3
+            if key_pressed == py_cui.keys.KEY_ESCAPE and self._escape_unfocuses:
                 self.status_bar.set_text(self._init_status_bar_text)
                 self._in_focused_mode = False
                 selected_widget.set_selected(False)
