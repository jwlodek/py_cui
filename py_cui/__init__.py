"""A python library for intuitively creating CUI/TUI interfaces with pre-built widgets.
"""

#
# Author:   Jakub Wlodek
# Created:  12-Aug-2019
# Docs:     https://jwlodek.github.io/py_cui-docs
# License:  BSD-3-Clause (New/Revised)
#

# Some python core library imports
import sys
import os
import time
import copy
import shutil  # We use shutil for getting the terminal dimensions
import threading  # Threading is used for loading icon popups
import logging  # Use logging library for debug purposes


# py_cui uses the curses library. On windows this does not exist, but
# there is a open source windows-curses module that adds curses support
# for python on windows
import curses
from typing import Any, Union, Callable, List, Dict, Optional, Tuple

# py_cui imports
import py_cui
import py_cui.keys
import py_cui.statusbar
import py_cui.widgets
import py_cui.controls
import py_cui.dialogs
import py_cui.widget_set
import py_cui.popups
import py_cui.renderer
import py_cui.debug
import py_cui.errors
from py_cui.colors import *

# Version number
__version__ = "0.1.5"


def fit_text(width: int, text: str, center: bool = False) -> str:
    """Fits text to screen size

    Helper function to fit text within a given width. Used to fix issue with status/title bar text
    being too long

    Parameters
    ----------
    width : int
        width of window in characters
    text : str
        input text
    center : Boolean
        flag to center text

    Returns
    -------
    fitted_text : str
        text fixed depending on width
    """

    if width < 5:
        return "." * width
    if len(text) >= width:
        return text[: width - 5] + "..."
    else:
        total_num_spaces = width - len(text) - 1
        if center:
            left_spaces = int(total_num_spaces / 2)
            right_spaces = int(total_num_spaces / 2)
            if total_num_spaces % 2 == 1:
                right_spaces = right_spaces + 1
            return " " * left_spaces + text + " " * right_spaces
        else:
            return text + " " * total_num_spaces


class PyCUI:
    """Base CUI class

    Main user interface class for py_cui. To create a user interface, you must
    first create an instance of this class, and then add cells + widgets to it.

    Attributes
    ----------
    cursor_x, cursor_y : int
        absolute position of the cursor in the CUI
    grid : py_cui.grid.Grid
        The main layout manager for the CUI
    widgets : dict of str - py_cui.widgets.Widget
        dict of widget in the grid
    title_bar : py_cui.statusbar.StatusBar
        a status bar object that gets drawn at the top of the CUI
    status_bar : py_cui.statusbar.StatusBar
        a status bar object that gets drawn at the bottom of the CUI
    keybindings : list of py_cui.keybinding.KeyBinding
        list of keybindings to check against in the main CUI loop
    height, width : int
        height of the terminal in characters, width of terminal in characters
    exit_key : key_code
        a key code for a key that exits the CUI
    simulated_terminal : List[int]
        Dimensions for an alternative simulated terminal (used for testing)
    """

    def __init__(
        self,
        num_rows: int,
        num_cols: int,
        auto_focus_buttons: bool = True,
        exit_key=py_cui.keys.KEY_Q_LOWER,
        simulated_terminal: List[int] = None,
    ):
        """Initializer for PyCUI class"""

        self._title = "PyCUI Window"

<<<<<<< HEAD
        self._title = 'PyCUI Window'

=======
>>>>>>> 327f5f2f
        # When this is not set, the escape character delay
        # is too long for exiting focus mode
        os.environ.setdefault("ESCDELAY", "25")

        # For unit testing purposes, we want to simulate terminal
        # dimensions so that we don't get errors
        self._simulated_terminal = simulated_terminal

        if self._simulated_terminal is None:
            term_size = shutil.get_terminal_size()
            height = term_size.lines
            width = term_size.columns
        else:
            height = self._simulated_terminal[0]
            width = self._simulated_terminal[1]

        # Add status and title bar
        self.title_bar = py_cui.statusbar.StatusBar(
            self._title, BLACK_ON_WHITE, root=self, is_title_bar=True
        )
        exit_key_char = py_cui.keys.get_char_from_ascii(exit_key)

        if exit_key_char:
            self._init_status_bar_text = (
                f"Press - {exit_key_char} - to exit. Arrow "
                "Keys to move between widgets. Enter to "
                "enter focus mode."
            )
        else:
            self._init_status_bar_text = (
                "Press arrow Keys to move between widgets. " "Enter to enter focus mode."
            )
        self.status_bar = py_cui.statusbar.StatusBar(
            self._init_status_bar_text, BLACK_ON_WHITE, root=self
        )

        # Init terminal height width. Subtract 4 from height
        # for title/status bar and padding
        self._height = height
        self._width = width
        self._height = (
            self._height - self.title_bar.get_height() - self.status_bar.get_height() - 2
        )

        # Logging object initialization for py_cui
        self._logger = py_cui.debug._initialize_logger(self, name="py_cui")

        # Initialize grid, renderer, and widget dict
        self._grid = py_cui.grid.Grid(
            num_rows, num_cols, self._height, self._width, self._logger
        )
        self._stdscr: Any = None
        self._refresh_timeout = -1
        self._border_characters: Optional[Dict[str, str]] = None
        self._widgets: Dict[int, Optional["py_cui.widgets.Widget"]] = {}
        self._renderer: Optional["py_cui.renderer.Renderer"] = None

        # Variables for determining selected widget/focus mode
        self._selected_widget: Optional[int] = None
        self._in_focused_mode = False
        self._popup: Any = None
        self._auto_focus_buttons = auto_focus_buttons

        # CUI blocks when loading popup is open
        self._loading = False
        self._stopped = False
        self._post_loading_callback: Optional[Callable[[], Any]] = None
        self._on_draw_update_func: Optional[Callable[[], Any]] = None

        # Top level keybindings. Exit key is 'q' by default
        self._keybindings: Dict[int, Callable[[], Any]] = {}
        self._exit_key = exit_key
        self._forward_cycle_key = py_cui.keys.KEY_CTRL_LEFT
        self._reverse_cycle_key = py_cui.keys.KEY_CTRL_RIGHT
        self._toggle_live_debug_key: Optional[int] = None

        # Callback to fire when CUI is stopped.
        self._on_stop: Optional[Callable[[], Any]] = None

    def set_refresh_timeout(self, timeout: int):
        """Sets the CUI auto-refresh timeout to a number of seconds.

        Parameters
        ----------
        timeout : int
            Number of seconds to wait before refreshing the CUI
        """

        # We want the refresh timeout in milliseconds as an integer
        self._refresh_timeout = int(timeout * 1000)

    def set_on_draw_update_func(self, update_function: Callable[[], Any]):
        """Adds a function that is fired during each draw call of the CUI

        Parameters
        ----------
        update_function : function
            A no-argument or lambda function that is fired at the start of each draw call
        """

        self._on_draw_update_func = update_function

<<<<<<< HEAD

    def set_widget_cycle_key(self, forward_cycle_key: int=None, reverse_cycle_key: int=None) -> None:
=======
    def set_widget_cycle_key(
        self, forward_cycle_key: int = None, reverse_cycle_key: int = None
    ) -> None:
>>>>>>> 327f5f2f
        """Assigns a key for automatically cycling through widgets in both focus and overview modes

        Parameters
        ----------
        widget_cycle_key : py_cui.keys.KEY
            Key code for key to cycle through widgets
        """

        if forward_cycle_key is not None:
            self._forward_cycle_key = forward_cycle_key
        if reverse_cycle_key is not None:
            self._reverse_cycle_key = reverse_cycle_key

    def set_toggle_live_debug_key(self, toggle_debug_key: int) -> None:
        self._toggle_live_debug_key = toggle_debug_key

    def enable_logging(
        self,
        log_file_path: str = "py_cui.log",
        logging_level=logging.DEBUG,
        live_debug_key: int = py_cui.keys.KEY_CTRL_D,
    ) -> None:
        """Function enables logging for py_cui library

        Parameters
        ----------
        log_file_path : str
            The target log filepath. Default 'py_cui_log.txt
        logging_level : int
            Default logging level = logging.DEBUG
        """

        try:
            py_cui.debug._enable_logging(
                self._logger, filename=log_file_path, logging_level=logging_level
            )
            self._logger.info("Initialized logger")
            self._toggle_live_debug_key = live_debug_key
        except PermissionError as e:
            print(f"Failed to initialize logger: {str(e)}")

    def apply_widget_set(self, new_widget_set: py_cui.widget_set.WidgetSet) -> None:
        """Function that replaces all widgets in a py_cui with those of a different widget set

        Parameters
        ----------
        new_widget_set : WidgetSet
            The new widget set to switch to

        Raises
        ------
        TypeError
            If input is not of type WidgetSet
        """

        if isinstance(new_widget_set, py_cui.widget_set.WidgetSet):
            self.lose_focus()
            self._widgets = new_widget_set._widgets
            self._grid = new_widget_set._grid
            self._keybindings = new_widget_set._keybindings

            self._refresh_height_width()
            if self._stdscr is not None:
                self._initialize_widget_renderer()
            self._selected_widget = new_widget_set._selected_widget
        else:
            raise TypeError("Argument must be of type py_cui.widget_set.WidgetSet")

    def create_new_widget_set(
        self, num_rows: int, num_cols: int
    ) -> "py_cui.widget_set.WidgetSet":
        """Function that is used to create additional widget sets

        Use this function instead of directly creating widget set object instances, to allow
        for logging support.

        Parameters
        ----------
        num_rows : int
            row count for new widget set
        num_cols : int
            column count for new widget set

        Returns
        -------
        new_widget_set : py_cui.widget_set.WidgetSet
            The new widget set object instance
        """

        # Use current logging object and simulated terminal for sub-widget sets
        return py_cui.widget_set.WidgetSet(
            num_rows,
            num_cols,
            self._logger,
            root=self,
            simulated_terminal=self._simulated_terminal,
        )

    # ----------------------------------------------#
    # Initialization functions                      #
    # Used to initialzie CUI and its features       #
    # ----------------------------------------------#

    def start(self) -> None:
        """Function that starts the CUI"""

        self._logger.info(f"Starting {self._title} CUI")
        self._stopped = False
        curses.wrapper(self._draw)

    def stop(self) -> None:
        """Function that stops the CUI, and fires the callback function.

        Callback must be a no arg method
        """

        self._logger.info("Stopping CUI")
        self._stopped = True

    def run_on_exit(self, command: Callable[[], Any]):
        """Sets callback function on CUI exit. Must be a no-argument function or lambda function

        Parameters
        ----------
        command : function
            A no-argument or lambda function to be fired on exit
        """

        self._on_stop = command

    def set_title(self, title: str) -> None:
        """Sets the title bar text

        Parameters
        ----------
        title : str
            New title for CUI
        """

        self._title = title

    def set_status_bar_text(self, text: str) -> None:
        """Sets the status bar text when in overview mode

        Parameters
        ----------
        text : str
            Status bar text
        """

        self._init_status_bar_text = text
        self.status_bar.set_text(text)

    def _initialize_colors(self) -> None:
        """Function for initialzing curses colors. Called when CUI is first created."""

        # Start colors in curses.
        # For each color pair in color map, initialize color combination.
        curses.start_color()
        for color_pair in py_cui.colors._COLOR_MAP.keys():
            fg_color, bg_color = py_cui.colors._COLOR_MAP[color_pair]
            curses.init_pair(color_pair, fg_color, bg_color)

    def _initialize_widget_renderer(self) -> None:
        """Function that creates the renderer object that will draw each widget"""

        if self._renderer is None:
            self._renderer = py_cui.renderer.Renderer(self, self._stdscr, self._logger)
        for widget_id in self.get_widgets().keys():
            widget = self.get_widgets()[widget_id]
            if widget is not None:
                try:
                    widget._assign_renderer(self._renderer)
                except py_cui.errors.PyCUIError:
                    self._logger.debug(
                        f"Renderer already assigned for widget {self.get_widgets()[widget_id]}"
                    )
        try:
            if self._popup is not None:
                self._popup._assign_renderer(self._renderer)
            if self._logger is not None:
                self._logger._live_debug_element._assign_renderer(self._renderer)
        except py_cui.errors.PyCUIError:
            self._logger.debug("Renderer already assigned to popup or live-debug elements")

    def toggle_unicode_borders(self) -> None:
        """Function for toggling unicode based border rendering"""

        if self._border_characters is None or self._border_characters["UP_LEFT"] == "+":
            self.set_widget_border_characters(
                "\u256d", "\u256e", "\u2570", "\u256f", "\u2500", "\u2502"
            )
        else:
            self.set_widget_border_characters("+", "+", "+", "+", "-", "|")

    def set_widget_border_characters(
        self,
        upper_left_corner: str,
        upper_right_corner: str,
        lower_left_corner: str,
        lower_right_corner: str,
        horizontal: str,
        vertical: str,
    ) -> None:
        """Function that can be used to set arbitrary border characters for drawing widget borders by renderer.

        Parameters
        ----------
        upper_left_corner : char
            Upper left corner character
        upper_right_corner : char
            Upper right corner character
        lower_left_corner : char
            Upper left corner character
        lower_right_corner : char
            Lower right corner character
        horizontal : char
            Horizontal border character
        vertical : char
            Vertical border character
        """

        self._border_characters = {
            "UP_LEFT": upper_left_corner,
            "UP_RIGHT": upper_right_corner,
            "DOWN_LEFT": lower_left_corner,
            "DOWN_RIGHT": lower_right_corner,
            "HORIZONTAL": horizontal,
            "VERTICAL": vertical,
        }
        self._logger.debug(f"Set border_characters to {self._border_characters}")

<<<<<<< HEAD

    def get_widgets(self) -> Dict[int,Optional['py_cui.widgets.Widget']]:
=======
    def get_widgets(self) -> Dict[int, Optional["py_cui.widgets.Widget"]]:
>>>>>>> 327f5f2f
        """Function that gets current set of widgets

        Returns
        -------
        widgets : dict of int -> widget
            dictionary mapping widget IDs to object instances
        """

        return self._widgets

    # Widget add functions. Each of these adds a particular type of widget
    # to the grid in a specified location.

    def add_scroll_menu(
        self,
        title: str,
        row: int,
        column: int,
        row_span: int = 1,
        column_span: int = 1,
        padx: int = 1,
        pady: int = 0,
    ) -> "py_cui.widgets.ScrollMenu":
        """Function that adds a new scroll menu to the CUI grid

        Parameters
        ----------
        title : str
            The title of the scroll menu
        row : int
            The row value, from the top down
        column : int
            The column value from the top down
        row_span=1 : int
            The number of rows to span accross
        column_span=1 : int
            the number of columns to span accross
        padx=1 : int
            number of padding characters in the x direction
        pady=0 : int
            number of padding characters in the y direction

        Returns
        -------
        new_scroll_menu : ScrollMenu
            A reference to the created scroll menu object.
        """

        id = len(self.get_widgets().keys())
        new_scroll_menu = py_cui.widgets.ScrollMenu(
            id, title, self._grid, row, column, row_span, column_span, padx, pady, self._logger
        )
        if self._renderer is not None:
            new_scroll_menu._assign_renderer(self._renderer)
        self.get_widgets()[id] = new_scroll_menu
        if self._selected_widget is None:
            self.set_selected_widget(id)
        self._logger.info(
            f"Adding widget {title} w/ ID {id} of type {str(type(new_scroll_menu))}"
        )
        return new_scroll_menu

    def add_checkbox_menu(
        self,
        title: str,
        row: int,
        column: int,
        row_span: int = 1,
        column_span: int = 1,
        padx: int = 1,
        pady: int = 0,
        checked_char: str = "X",
    ) -> "py_cui.widgets.CheckBoxMenu":
        """Function that adds a new checkbox menu to the CUI grid

        Parameters
        ----------
        title : str
            The title of the checkbox
        row : int
            The row value, from the top down
        column : int
            The column value from the top down
        row_span=1 : int
            The number of rows to span accross
        column_span=1 : int
            the number of columns to span accross
        padx=1 : int
            number of padding characters in the x direction
        pady=0 : int
            number of padding characters in the y direction
        checked_char='X' : char
            The character used to mark 'Checked' items

        Returns
        -------
        new_checkbox_menu : CheckBoxMenu
            A reference to the created checkbox object.
        """

        id = len(self.get_widgets().keys())
        new_checkbox_menu = py_cui.widgets.CheckBoxMenu(
            id,
            title,
            self._grid,
            row,
            column,
            row_span,
            column_span,
            padx,
            pady,
            self._logger,
            checked_char,
        )
        if self._renderer is not None:
            new_checkbox_menu._assign_renderer(self._renderer)
        self.get_widgets()[id] = new_checkbox_menu
        if self._selected_widget is None:
            self.set_selected_widget(id)
        self._logger.info(
            f"Adding widget {title} w/ ID {id} of type {str(type(new_checkbox_menu))}"
        )
        return new_checkbox_menu

    def add_text_box(
        self,
        title: str,
        row: int,
        column: int,
        row_span: int = 1,
        column_span: int = 1,
        padx: int = 1,
        pady: int = 0,
        initial_text: str = "",
        password: bool = False,
    ) -> "py_cui.widgets.TextBox":
        """Function that adds a new text box to the CUI grid

        Parameters
        ----------
        title : str
            The title of the textbox
        row : int
            The row value, from the top down
        column : int
            The column value from the top down
        row_span=1 : int
            The number of rows to span accross
        column_span=1 : int
            the number of columns to span accross
        padx=1 : int
            number of padding characters in the x direction
        pady=0 : int
            number of padding characters in the y direction
        initial_text='' : str
            Initial text for the textbox
        password=False : bool
            Toggle to show '*' instead of characters.

        Returns
        -------
        new_text_box : TextBox
            A reference to the created textbox object.
        """

        id = len(self.get_widgets().keys())
        new_text_box = py_cui.widgets.TextBox(
            id,
            title,
            self._grid,
            row,
            column,
            row_span,
            column_span,
            padx,
            pady,
            self._logger,
            initial_text,
            password,
        )
        if self._renderer is not None:
            new_text_box._assign_renderer(self._renderer)
        self.get_widgets()[id] = new_text_box
        if self._selected_widget is None:
            self.set_selected_widget(id)
        self._logger.info(
            f"Adding widget {title} w/ ID {id} of type {str(type(new_text_box))}"
        )
        return new_text_box

    def add_text_block(
        self,
        title: str,
        row: int,
        column: int,
        row_span: int = 1,
        column_span: int = 1,
        padx: int = 1,
        pady: int = 0,
        initial_text: str = "",
    ) -> "py_cui.widgets.ScrollTextBlock":
        """Function that adds a new text block to the CUI grid

        Parameters
        ----------
        title : str
            The title of the text block
        row : int
            The row value, from the top down
        column : int
            The column value from the top down
        row_span=1 : int
            The number of rows to span accross
        column_span=1 : int
            the number of columns to span accross
        padx=1 : int
            number of padding characters in the x direction
        pady=0 : int
            number of padding characters in the y direction
        initial_text='' : str
            Initial text for the text block

        Returns
        -------
        new_text_block : ScrollTextBlock
            A reference to the created textblock object.
        """

        id = len(self.get_widgets().keys())
        new_text_block = py_cui.widgets.ScrollTextBlock(
            id,
            title,
            self._grid,
            row,
            column,
            row_span,
            column_span,
            padx,
            pady,
            self._logger,
            initial_text,
        )
        if self._renderer is not None:
            new_text_block._assign_renderer(self._renderer)
        self.get_widgets()[id] = new_text_block
        if self._selected_widget is None:
            self.set_selected_widget(id)
        self._logger.info(
            f"Adding widget {title} w/ ID {id} of type {str(type(new_text_block))}"
        )
        return new_text_block

    def add_label(
        self,
        title: str,
        row: int,
        column: int,
        row_span: int = 1,
        column_span: int = 1,
        padx: int = 1,
        pady: int = 0,
    ) -> "py_cui.widgets.Label":
        """Function that adds a new label to the CUI grid

        Parameters
        ----------
        title : str
            The title of the label
        row : int
            The row value, from the top down
        column : int
            The column value from the top down
        row_span=1 : int
            The number of rows to span accross
        column_span=1 : int
            the number of columns to span accross
        padx=1 : int
            number of padding characters in the x direction
        pady=0 : int
            number of padding characters in the y direction

        Returns
        -------
        new_label : Label
            A reference to the created label object.
        """

        id = len(self.get_widgets().keys())
        new_label = py_cui.widgets.Label(
            id, title, self._grid, row, column, row_span, column_span, padx, pady, self._logger
        )
        if self._renderer is not None:
            new_label._assign_renderer(self._renderer)
        self.get_widgets()[id] = new_label
        self._logger.info(f"Adding widget {title} w/ ID {id} of type {str(type(new_label))}")
        return new_label

    def add_block_label(
        self,
        title: str,
        row: int,
        column: int,
        row_span: int = 1,
        column_span: int = 1,
        padx: int = 1,
        pady: int = 0,
        center: bool = True,
    ) -> "py_cui.widgets.BlockLabel":
        """Function that adds a new block label to the CUI grid

        Parameters
        ----------
        title : str
            The title of the block label
        row : int
            The row value, from the top down
        column : int
            The column value from the top down
        row_span=1 : int
            The number of rows to span accross
        column_span=1 : int
            the number of columns to span accross
        padx=1 : int
            number of padding characters in the x direction
        pady=0 : int
            number of padding characters in the y direction
        center : bool
            flag to tell label to be centered or left-aligned.

        Returns
        -------
        new_label : BlockLabel
            A reference to the created block label object.
        """

        id = len(self.get_widgets().keys())
        new_label = py_cui.widgets.BlockLabel(
            id,
            title,
            self._grid,
            row,
            column,
            row_span,
            column_span,
            padx,
            pady,
            center,
            self._logger,
        )
        if self._renderer is not None:
            new_label._assign_renderer(self._renderer)
        self.get_widgets()[id] = new_label
        self._logger.info(f"Adding widget {title} w/ ID {id} of type {str(type(new_label))}")
        return new_label

    def add_button(
        self,
        title: str,
        row: int,
        column: int,
        row_span: int = 1,
        column_span: int = 1,
        padx: int = 1,
        pady: int = 0,
        command: Callable[[], Any] = None,
    ) -> "py_cui.widgets.Button":
        """Function that adds a new button to the CUI grid

        Parameters
        ----------
        title : str
            The title of the button
        row : int
            The row value, from the top down
        column : int
            The column value from the top down
        row_span=1 : int
            The number of rows to span accross
        column_span=1 : int
            the number of columns to span accross
        padx=1 : int
            number of padding characters in the x direction
        pady=0 : int
            number of padding characters in the y direction
        command=None : Function
            A no-argument or lambda function to fire on button press.

        Returns
        -------
        new_button : Button
            A reference to the created button object.
        """

        id = len(self.get_widgets().keys())
        new_button = py_cui.widgets.Button(
            id,
            title,
            self._grid,
            row,
            column,
            row_span,
            column_span,
            padx,
            pady,
            self._logger,
            command,
        )
        if self._renderer is not None:
            new_button._assign_renderer(self._renderer)
        self.get_widgets()[id] = new_button
        if self._selected_widget is None:
            self.set_selected_widget(id)
        self._logger.info(f"Adding widget {title} w/ ID {id} of type {str(type(new_button))}")
        return new_button

<<<<<<< HEAD

    def add_slider(self, title: str, row: int, column: int, row_span: int=1,
                   column_span: int=1, padx: int=1, pady: int=0,
                   min_val: int=0, max_val: int=100, step: int=1, init_val: int=0) -> 'py_cui.controls.slider.SliderWidget':
=======
    def add_slider(
        self,
        title: str,
        row: int,
        column: int,
        row_span: int = 1,
        column_span: int = 1,
        padx: int = 1,
        pady: int = 0,
        min_val: int = 0,
        max_val: int = 100,
        step: int = 1,
        init_val: int = 0,
    ) -> "py_cui.controls.slider.SliderWidget":
>>>>>>> 327f5f2f
        """Function that adds a new label to the CUI grid

        Parameters
        ----------
        title : str
            The title of the label
        row : int
            The row value, from the top down
        column : int
            The column value from the top down
        row_span=1 : int
            The number of rows to span accross
        column_span=1 : int
            the number of columns to span accross
        padx=1 : int
            number of padding characters in the x direction
        pady=0 : int
            number of padding characters in the y direction
        min_val = 0 int
            min value of the slider
        max_val = 0 int
            max value of the slider
        step = 0 int
            step to incremento or decrement
        init_val = 0 int
            initial value of the slider

        Returns
        -------
        new_slider : Slider
            A reference to the created slider object.
        """

        id = len(self.get_widgets().keys())
        new_slider = py_cui.controls.slider.SliderWidget(
            id,
            title,
            self._grid,
            row,
            column,
            row_span,
            column_span,
            padx,
            pady,
            self._logger,
            min_val,
            max_val,
            step,
            init_val,
        )
        if self._renderer is not None:
            new_slider._assign_renderer(self._renderer)
        self.get_widgets()[id] = new_slider
        self._logger.info(f"Adding widget {title} w/ ID {id} of type {str(type(new_slider))}")
        return new_slider

    def forget_widget(self, widget: "py_cui.widgets.Widget") -> None:
        """Function that is used to destroy or "forget" widgets. Forgotten widgets will no longer be drawn

        Parameters
        ----------
        widget : py_cui.widgets.Widget
            Widget to remove from the UI

        Raises
        ------
        TypeError
            If input parameter is not of the py_cui widget type
        KeyError
            If input widget does not exist in the current UI or has already been removed.
        """

        if not isinstance(widget, py_cui.widgets.Widget):
            raise TypeError("Argument widget must by of type py_cui.widgets.Widget!")
        elif widget.get_id() not in self.get_widgets().keys():
            raise KeyError(
                f"Widget with id {widget.get_id()} has already been removed from the UI!"
            )
        else:
            self.get_widgets()[widget.get_id()] = None
<<<<<<< HEAD

=======
>>>>>>> 327f5f2f

    def get_element_at_position(self, x: int, y: int) -> Optional["py_cui.ui.UIElement"]:
        """Returns containing widget for character position

        Parameters
        ----------
        x : int
            Horizontal character position
        y : int
            Vertical character position, top down

        Returns
        -------
        in_widget : UIElement
            Widget or popup that is within the position None if nothing
        """

        if self._popup is not None and self._popup._contains_position(x, y):
            return self._popup

        elif self._popup is None:
            for widget_id in self.get_widgets().keys():
                widget = self.get_widgets()[widget_id]
                if widget is not None:
                    if widget._contains_position(x, y):
                        return widget
        return None

    def _get_horizontal_neighbors(
        self, widget: "py_cui.widgets.Widget", direction: int
    ) -> Optional[List[int]]:
        """Gets all horizontal (left, right) neighbor widgets

        Parameters
        ----------
        widget : py_cui.widgets.Widget
            The currently selected widget
        direction : py_cui.keys.KEY*
            must be an arrow key value

        Returns
        -------
        id_list : list[]
            A list of the neighbor widget ids
        """

        if not direction in py_cui.keys.ARROW_KEYS:
            return None

        _, num_cols = self._grid.get_dimensions()
        row_start, col_start = widget.get_grid_cell()
        row_span, col_span = widget.get_grid_cell_spans()
        id_list = []

        if direction == py_cui.keys.KEY_LEFT_ARROW:
            col_range_start = 0
            col_range_stop = col_start
        else:
            col_range_start = col_start + col_span
            col_range_stop = num_cols

        for col in range(col_range_start, col_range_stop):
            for row in range(row_start, row_start + row_span):
                for widget_id in self.get_widgets().keys():
                    item_value = self.get_widgets()[
                        widget_id
                    ]  # using temporary variable, for mypy
                    if item_value is not None:
                        if (
                            item_value._is_row_col_inside(row, col)
                            and widget_id not in id_list
                        ):
                            id_list.append(widget_id)

        if direction == py_cui.keys.KEY_LEFT_ARROW:
            id_list.reverse()

        self._logger.debug(
            f"Neighbors with ids {id_list} for cell {row_start},{col_start} span {row_span},{col_span}"
        )

        return id_list

    def _get_vertical_neighbors(
        self, widget: "py_cui.widgets.Widget", direction: int
    ) -> Optional[List[int]]:
        """Gets all vertical (up, down) neighbor widgets

        Parameters
        ----------
        widget : py_cui.widgets.Widget
            The currently selected widget
        direction : py_cui.keys.KEY*
            must be an arrow key value

        Returns
        -------
        id_list : list[]
            A list of the neighbor widget ids
        """

        if direction not in (py_cui.keys.KEY_UP_ARROW,py_cui.keys.KEY_DOWN_ARROW):
            return None

<<<<<<< HEAD
        num_rows,   _           = self._grid.get_dimensions()
        row_start,  col_start   = widget.get_grid_cell()
        row_span,   _           = widget.get_grid_cell_spans()
        id_list                 = []
=======
        num_rows, _ = self._grid.get_dimensions()
        row_start, col_start = widget.get_grid_cell()
        row_span, col_span = widget.get_grid_cell_spans()
        id_list = []
>>>>>>> 327f5f2f

        if direction == py_cui.keys.KEY_UP_ARROW:
            scope = range(row_start - 1, -1, -1)
        else:
            scope = range(row_start + row_span, num_rows)

<<<<<<< HEAD
        widgets = self.get_widgets()
        ids = widgets.keys()
=======
        for row in range(row_range_start, row_range_stop):
            for col in range(col_start, col_start + col_span):
                for widget_id in self.get_widgets().keys():
                    item_value = self.get_widgets()[widget_id]
                    if item_value is not None:
                        if (
                            item_value._is_row_col_inside(row, col)
                            and widget_id not in id_list
                        ):
                            id_list.append(widget_id)
>>>>>>> 327f5f2f

        for row in scope:
            row_items = [w for w in ids if widgets[w]._row == row and widgets[w].is_selectable()]
            sorted_items = sorted(row_items, key=lambda x: abs(col_start - widgets[x]._column))
            id_list.extend(sorted_items)

<<<<<<< HEAD
        self._logger.debug(f'Neighbors with ids {id_list} for cell {row_start},{col_start}')
=======
        self._logger.debug(
            f"Neighbors with ids {id_list} for cell {row_start},{col_start} span {row_span},{col_span}"
        )
>>>>>>> 327f5f2f

        return id_list

    # CUI status functions. Used to switch between widgets, set the mode, and
    # identify neighbors for overview mode

    def _check_if_neighbor_exists(self, direction: int) -> Optional[int]:
        """Function that checks if widget has neighbor in specified cell.

        Used for navigating CUI, as arrow keys find the immediate neighbor

        Parameters
        ----------
        direction : py_cui.keys.KEY_*
            The direction in which to search

        Returns
        -------
        widget_id : int
            The widget neighbor ID if found, None otherwise
        """

        if self._selected_widget is not None:
            start_widget: Optional[py_cui.widgets.Widget] = self.get_widgets()[
                self._selected_widget
            ]

        # Find all the widgets in the given row or column
        neighbors: Optional[List[int]] = []
        if start_widget is not None:
            if direction in [py_cui.keys.KEY_DOWN_ARROW, py_cui.keys.KEY_UP_ARROW]:
                neighbors = self._get_vertical_neighbors(start_widget, direction)
            elif direction in [py_cui.keys.KEY_RIGHT_ARROW, py_cui.keys.KEY_LEFT_ARROW]:
                neighbors = self._get_horizontal_neighbors(start_widget, direction)

        if neighbors is None or len(neighbors) == 0:
            return None

        # We select the best match to jump to (first neighbor)
        return neighbors[0]

    def get_selected_widget(self) -> Optional["py_cui.widgets.Widget"]:
        """Function that gets currently selected widget

        Returns
        -------
        selected_widget : py_cui.widgets.Widget
            Reference to currently selected widget object
        """

        if (
            self._selected_widget is not None
            and self._selected_widget in self.get_widgets().keys()
        ):
            return self.get_widgets()[self._selected_widget]
        else:
            self._logger.warn("Selected widget ID is None or invalid")
            return None

    def set_selected_widget(self, widget_id: int) -> None:
        """Function that sets the selected widget for the CUI

        Parameters
        ----------
        widget_id : int
            the id of the widget to select
        """

        if widget_id in self.get_widgets().keys():
            self._logger.debug(f"Setting selected widget to ID {widget_id}")
            self._selected_widget = widget_id
        else:
            self._logger.warn(
                f"Widget w/ ID {widget_id} does not exist among current widgets."
            )

    def lose_focus(self) -> None:
        """Function that forces py_cui out of focus mode.

        After popup is called, focus is lost
        """

        if self._in_focused_mode:
            self._in_focused_mode = False
            self.status_bar.set_text(self._init_status_bar_text)
            if self._selected_widget is not None:
                widget = self.get_widgets()[self._selected_widget]
                if widget is not None:
                    widget.set_selected(False)
        else:
            self._logger.info("lose_focus: Not currently in focus mode")

    def move_focus(
        self, widget: "py_cui.widgets.Widget", auto_press_buttons: bool = True
    ) -> None:
        """Moves focus mode to different widget

        Parameters
        ----------
        widget : Widget
            The widget object we want to move focus to.
        """

        self.lose_focus()
        self.set_selected_widget(widget.get_id())

        # If autofocus buttons is selected, we automatically process the button command and reset to overview mode
        if (
            self._auto_focus_buttons
            and auto_press_buttons
            and isinstance(widget, py_cui.widgets.Button)
        ):
            if widget.command is not None:
                widget.command()

            self._logger.debug(
                f"Moved focus to button {widget.get_title()} - ran autofocus command"
            )

        elif self._auto_focus_buttons and isinstance(widget, py_cui.widgets.Button):
            self.status_bar.set_text(self._init_status_bar_text)
        else:
            widget.set_selected(True)
            self._in_focused_mode = True
            self.status_bar.set_text(widget.get_help_text())

        self._logger.debug(f"Moved focus to widget {widget.get_title()}")

    def _cycle_widgets(self, reverse: bool = False) -> None:
        """Function that is fired if cycle key is pressed to move to next widget

        Parameters
        ----------
        reverse : bool
            Default false. If true, cycle widgets in reverse order.
        """

        num_widgets: int = len(self.get_widgets())
        current_widget_num: Optional[int] = self._selected_widget

<<<<<<< HEAD
        if current_widget_num is not None:
            if not reverse:
                next_widget_num = current_widget_num + 1
                if self.get_widgets()[next_widget_num] is None:
                    if next_widget_num == num_widgets:
                        next_widget_num = 0
                    next_widget_num = next_widget_num + 1
                cycle_key = self._forward_cycle_key
            else:
                next_widget_num = current_widget_num - 1
                if self.get_widgets()[next_widget_num] is None:
                    if next_widget_num < 0:
                        next_widget_num = num_widgets - 1
                    next_widget_num = next_widget_num + 1
                cycle_key = self._reverse_cycle_key

            current_widget_id: int = current_widget_num
            next_widget_id: int = next_widget_num
        current_widget = self.get_widgets()[current_widget_id]
        next_widget = self.get_widgets()[next_widget_id]
        if current_widget and next_widget is not None: #pls check again
=======
        if current_widget_num is None:
            return

        if reverse:
            next_widget_num = current_widget_num - 1
            if next_widget_num < 0:
                next_widget_num = num_widgets - 1
            cycle_key = self._reverse_cycle_key
        else:
            next_widget_num = current_widget_num + 1
            if next_widget_num >= num_widgets:
                next_widget_num = 0
            cycle_key = self._forward_cycle_key

        current_widget = self.get_widgets().get(current_widget_num)
        next_widget = self.get_widgets().get(next_widget_num)

        if current_widget is not None and next_widget is not None:
>>>>>>> 327f5f2f
            if self._in_focused_mode and cycle_key in current_widget._key_commands.keys():
                # In the event that we are focusing on a widget with that key defined, we do not cycle.
                return
            self.move_focus(next_widget, auto_press_buttons=False)

    def add_key_command(self, key: Union[int, List[int]], command: Callable[[], Any]) -> None:
        """Function that adds a keybinding to the CUI when in overview mode

        Parameters
        ----------
        key : py_cui.keys.KEY_*
            ascii keycode used to map the key
        command : Function
            A no-arg or lambda function to fire on keypress
        """

        if isinstance(key, list):
            for value in key:
                self._keybindings[value] = command
        else:
            self._keybindings[key] = command

    # Popup functions. Used to display messages, warnings, and errors to the user.

    def show_message_popup(self, title: str, text: str, color: int = WHITE_ON_BLACK) -> None:
        """Shows a message popup

        Parameters
        ----------
        title : str
            Message title
        text : str
            Message text
        color: int
            Popup color with format FOREGOUND_ON_BACKGROUND. See colors module. Default: WHITE_ON_BLACK.
        """

        self._popup = py_cui.popups.MessagePopup(
            self, title, text, color, self._renderer, self._logger
        )
        self._logger.debug(f"Opened {str(type(self._popup))} popup with title {title}")

    def show_warning_popup(self, title: str, text: str) -> None:
        """Shows a warning popup

        Parameters
        ----------
        title : str
            Warning title
        text : str
            Warning text
        """

        self.show_message_popup(title=title, text=text, color=YELLOW_ON_BLACK)

    def show_error_popup(self, title: str, text: str) -> None:
        """Shows an error popup

        Parameters
        ----------
        title : str
            Error title
        text : str
            Error text
        """

        self.show_message_popup(title=title, text=text, color=RED_ON_BLACK)

    def show_yes_no_popup(self, title: str, command: Callable[[bool], Any]):
        """Shows a yes/no popup.

        The 'command' parameter must be a function with a single boolean parameter

        Parameters
        ----------
        title : str
            Message title
        command : function
            A function taking in a single boolean parameter. Will be fired with True if yes selected, false otherwise
        """

        color = WHITE_ON_BLACK
        self._popup = py_cui.popups.YesNoPopup(
            self,
            title + "- (y/n)",
            "Yes - (y), No - (n)",
            color,
            command,
            self._renderer,
            self._logger,
        )
        self._logger.debug(f"Opened {str(type(self._popup))} popup with title {title}")

    def show_text_box_popup(
        self, title: str, command: Callable[[str], Any], password: bool = False
    ):
        """Shows a textbox popup.

        The 'command' parameter must be a function with a single string parameter

        Parameters
        ----------
        title : str
            Message title
        command : Function
            A function with a single string parameter, fired with contents of textbox when enter key pressed
        password=False : bool
            If true, write characters as '*'
        """

        color = WHITE_ON_BLACK
        self._popup = py_cui.popups.TextBoxPopup(
            self, title, color, command, self._renderer, password, self._logger
        )
        self._logger.debug(f"Opened {str(type(self._popup))} popup with title {title}")

    def show_menu_popup(
        self,
        title: str,
        menu_items: List[str],
        command: Callable[[str], Any],
        run_command_if_none: bool = False,
    ):
        """Shows a menu popup.

        The 'command' parameter must be a function with a single string parameter

        Parameters
        ----------
        title : str
            menu title
        menu_items : list of str
            A list of menu items
        command : Function
            A function taking in a single string argument. Fired with selected menu item when ENTER pressed.
        run_command_if_none=False : bool
            If True, will run command passing in None if no menu item selected.
        """

        color = WHITE_ON_BLACK
        self._popup = py_cui.popups.MenuPopup(
            self,
            menu_items,
            title,
            color,
            command,
            self._renderer,
            self._logger,
            run_command_if_none,
        )
        self._logger.debug(f"Opened {str(type(self._popup))} popup with title {title}")

    def show_loading_icon_popup(
        self, title: str, message: str, callback: Callable[[], Any] = None
    ):
        """Shows a loading icon popup

        Parameters
        ----------
        title : str
            Message title
        message : str
            Message text. Will show as '$message...'
        callback=None : Function
            If not none, fired after loading is completed. Must be a no-arg function
        """

        if callback is not None:
            self._post_loading_callback = callback
            self._logger.debug(f"Post loading callback funciton set to {str(callback)}")

        color = WHITE_ON_BLACK
        self._loading = True
        self._popup = py_cui.popups.LoadingIconPopup(
            self, title, message, color, self._renderer, self._logger
        )
        self._logger.debug(f"Opened {str(type(self._popup))} popup with title {title}")

    def show_loading_bar_popup(
        self, title: str, num_items: List[int], callback: Callable[[], Any] = None
    ) -> None:
        """Shows loading bar popup.

        Use 'increment_loading_bar' to show progress

        Parameters
        ----------
        title : str
            Message title
        num_items : int
            Number of items to iterate through for loading
        callback=None : Function
            If not none, fired after loading is completed. Must be a no-arg function
        """

        if callback is not None:
            self._post_loading_callback = callback
            self._logger.debug(f"Post loading callback funciton set to {str(callback)}")

        color = WHITE_ON_BLACK
        self._loading = True
        self._popup = py_cui.popups.LoadingBarPopup(
            self, title, num_items, color, self._renderer, self._logger
        )
        self._logger.debug(f"Opened {str(type(self._popup))} popup with title {title}")

    def show_form_popup(
        self,
        title: str,
        fields: List[str],
        passwd_fields: List[str] = [],
        required: List[str] = [],
        callback: Callable[[], Any] = None,
    ) -> None:
        """Shows form popup.

        Used for inputting several fields worth of values

        Parameters
        ---------
        title : str
            Message title
        fields : List[str]
            Names of each individual field
        passwd_fields : List[str]
            Field names that should have characters hidden
        required : List[str]
            Fields that are required before submission
        callback=None : Function
            If not none, fired after loading is completed. Must be a no-arg function
        """

<<<<<<< HEAD
        self._popup = py_cui.dialogs.form.FormPopup(self,
                                                    fields,
                                                    passwd_fields,
                                                    required,
                                                    {},
                                                    title,
                                                    py_cui.WHITE_ON_BLACK,
                                                    self._renderer,
                                                    self._logger)
=======
        self._popup = py_cui.dialogs.form.FormPopup(
            self,
            fields,
            passwd_fields,
            required,
            {},
            title,
            py_cui.WHITE_ON_BLACK,
            self._renderer,
            self._logger,
        )
>>>>>>> 327f5f2f

        if callback is not None:
            self._popup.set_on_submit_action(callback)
            self._logger.debug(f"Form enter callback funciton set to {str(callback)}")

        self._logger.debug(f"Opened {str(type(self._popup))} popup with title {title}")

    def show_filedialog_popup(
        self,
        popup_type: str = "openfile",
        initial_dir: str = ".",
        callback: Callable[[], Any] = None,
        ascii_icons: bool = True,
        limit_extensions: List[str] = [],
    ) -> None:
        """Shows form popup.

        Used for inputting several fields worth of values

        Parameters
        ---------
        popup_type : str
            Type of filedialog popup - either openfile, opendir, or saveas
        initial_dir : os.PathLike
            Path to directory in which to open the file dialog, default "."
        callback=None : Callable
            If not none, fired after loading is completed. Must be a no-arg function, default=None
        ascii_icons : bool
            Compatibility option - use ascii icons instead of unicode file/folder icons, default True
        limit_extensions : List[str]
            Only show files with extensions in this list if not empty. Default, []
        """

<<<<<<< HEAD
        self._popup = py_cui.dialogs.filedialog.FileDialogPopup(self,
                                                                callback,
                                                                initial_dir,
                                                                popup_type,
                                                                ascii_icons,
                                                                limit_extensions,
                                                                py_cui.WHITE_ON_BLACK,
                                                                self._renderer,
                                                                self._logger)

        self._logger.debug(f'Opened {str(type(self._popup))} popup with type {popup_type}')
=======
        self._popup = py_cui.dialogs.filedialog.FileDialogPopup(
            self,
            callback,
            initial_dir,
            popup_type,
            ascii_icons,
            limit_extensions,
            py_cui.WHITE_ON_BLACK,
            self._renderer,
            self._logger,
        )
>>>>>>> 327f5f2f

        self._logger.debug(f"Opened {str(type(self._popup))} popup with type {popup_type}")

    def increment_loading_bar(self) -> None:
        """Increments progress bar if loading bar popup is open"""

        if self._popup is not None:
            self._popup._increment_counter()
        else:
            self._logger.warn("No popup is currently opened.")

    def stop_loading_popup(self) -> None:
        """Leaves loading state, and closes popup.

        Must be called by user to escape loading.
        """

        self._loading = False
        self.close_popup()
        self._logger.debug("Stopping open loading popup")

    def close_popup(self) -> None:
        """Closes the popup, and resets focus"""

        self.lose_focus()
        self._popup = None

    def _refresh_height_width(self) -> None:
        """Function that updates the height and width of the CUI based on terminal window size."""

        if self._simulated_terminal is None:
            if self._stdscr is None:
                term_size = shutil.get_terminal_size()
                height = term_size.lines
                width = term_size.columns
            else:
                # Use curses termsize when possible to fix resize bug on windows.
                height, width = self._stdscr.getmaxyx()
        else:
            height = self._simulated_terminal[0]
            width = self._simulated_terminal[1]

<<<<<<< HEAD
        height  = height - self.title_bar.get_height() - self.status_bar.get_height() - 2

        self._logger.debug(f'Resizing CUI to new dimensions {height} by {width}')
=======
        height = height - self.title_bar.get_height() - self.status_bar.get_height() - 2

        self._logger.debug(f"Resizing CUI to new dimensions {height} by {width}")
>>>>>>> 327f5f2f

        self._height = height
        self._width = width
        self._grid.update_grid_height_width(self._height, self._width)
        for widget_id in self.get_widgets().keys():
            widget = self.get_widgets()[widget_id]  # using temp variable, for mypy
            if widget is not None:
                widget.update_height_width()
        if self._popup is not None:
            self._popup.update_height_width()
        if self._logger._live_debug_element is not None:
            self._logger._live_debug_element.update_height_width()

    def get_absolute_size(self) -> Tuple[int, int]:
        """Returns dimensions of CUI

        Returns
        -------
        height, width : int
            The dimensions of drawable CUI space in characters
        """

        return self._height, self._width

    # Draw Functions. Function for drawing widgets, status bars, and popups

    def _draw_widgets(self) -> None:
        """Function that draws all of the widgets to the screen"""

        for widget_id in self.get_widgets().keys():
            if widget_id != self._selected_widget:
                widget = self.get_widgets()[widget_id]
                if widget is not None:
                    widget._draw()

        # We draw the selected widget last to support cursor location.
        if self._selected_widget is not None:
            widget = self.get_widgets()[self._selected_widget]
            if widget is not None:
                widget._draw()

        if self._logger is not None and self._logger.is_live_debug_enabled():
            self._logger.draw_live_debug()

        self._logger.info("Drew widgets")

    def _draw_status_bars(self, stdscr, height: int, width: int) -> None:
        """Draws status bar and title bar

        Parameters
        ----------
        stdscr : curses Standard cursor
            The cursor used to draw the status bar
        height : int
            Window height in terminal characters
        width : int
            Window width in terminal characters
        """

        if self.status_bar is not None and self.status_bar.get_height() > 0:
            stdscr.attron(curses.color_pair(self.status_bar.get_color()))
            stdscr.addstr(height + 3, 0, fit_text(width, self.status_bar.get_text()))
            stdscr.attroff(curses.color_pair(self.status_bar.get_color()))

        if self.title_bar is not None and self.title_bar.get_height() > 0:
            stdscr.attron(curses.color_pair(self.title_bar.get_color()))
            stdscr.addstr(0, 0, fit_text(width, self._title, center=True))
            stdscr.attroff(curses.color_pair(self.title_bar.get_color()))

    def _display_window_warning(self, stdscr, error_info: str) -> None:
        """Function that prints some basic error info if there is an error with the CUI

        Parameters
        ----------
        stdscr : curses Standard cursor
            The cursor used to draw the warning
        error_info : str
            The information regarding the error.
        """

        stdscr.clear()
        stdscr.attron(curses.color_pair(RED_ON_BLACK))
        stdscr.addstr(0, 0, "Error displaying CUI!!!")
        stdscr.addstr(1, 0, f"Error Type: {error_info}")
        stdscr.addstr(2, 0, "Most likely terminal dimensions are too small.")
        stdscr.attroff(curses.color_pair(RED_ON_BLACK))
        stdscr.refresh()
        self._logger.error(f"Encountered error -> {error_info}")

    def _handle_key_presses(self, key_pressed: int) -> None:
        """Function that handles all main loop key presses.

        Parameters
        ----------
        key_pressed : py_cui.keys.KEY_*
            The key being pressed
        """

        # Selected widget represents which widget is being hovered over, though not necessarily in focus mode
        if self._selected_widget is None:
            return

        selected_widget = self.get_widgets()[self._selected_widget]
        if selected_widget is None:
            return
        # If logging is enabled, the Ctrl + D key code will enable "live-debug"
        # mode, where debug messages are printed on the screen
        if self._logger is not None and self._toggle_live_debug_key is not None:
            if key_pressed == self._toggle_live_debug_key:
                self._logger.toggle_live_debug()

        # If we are in live debug mode, we only handle keypresses for the live debug UI element
        if self._logger is not None and self._logger.is_live_debug_enabled():
            self._logger._live_debug_element._handle_key_press(key_pressed)

        # If we are in focus mode, the widget has all of the control of the keyboard except
        # for the escape key, which exits focus mode.
        elif self._in_focused_mode and self._popup is None:
            if key_pressed == py_cui.keys.KEY_ESCAPE:
                self.status_bar.set_text(self._init_status_bar_text)
                self._in_focused_mode = False
                selected_widget.set_selected(False)
                self._logger.debug(
                    f"Exiting focus mode on widget {selected_widget.get_title()}"
                )
            else:
                # widget handles remaining py_cui.keys
                self._logger.debug(
                    f"Widget {selected_widget.get_title()} handling {key_pressed} key"
                )
                selected_widget._handle_key_press(key_pressed)

        # Otherwise, barring a popup, we are in overview mode, meaning that arrow py_cui.keys move between widgets, and Enter key starts focus mode
        elif self._popup is None:
            if (
                key_pressed == py_cui.keys.KEY_ENTER
                and self._selected_widget is not None
                and selected_widget.is_selectable()
            ):
                self.move_focus(selected_widget)

            for key in self._keybindings.keys():
                if key_pressed == key:
                    command = self._keybindings[key]
                    self._logger.info(
                        f"Detected binding for key {key_pressed}, running command {command.__name__}"
                    )
                    command()

            # If not in focus mode, use the arrow py_cui.keys to move around the selectable widgets.
            neighbor = None
            if key_pressed in py_cui.keys.ARROW_KEYS:
                neighbor = self._check_if_neighbor_exists(key_pressed)
            if neighbor is not None:
                self.set_selected_widget(neighbor)
                widget = self.get_widgets()[self._selected_widget]
                if widget is not None:
                    self._logger.debug(f"Navigated to neighbor widget {widget.get_title()}")

        # if we have a popup, that takes key control from both overview and focus mode
        elif self._popup is not None:
            self._logger.debug(f"Popup {self._popup.get_title()} handling key {key_pressed}")
            self._popup._handle_key_press(key_pressed)

<<<<<<< HEAD

=======
>>>>>>> 327f5f2f
    def _draw(self, stdscr) -> None:
        """Main CUI draw loop called by start()

        Parameters
        --------
        stdscr : curses Standard screen
            The screen buffer used for drawing CUI elements
        """

        self._stdscr = stdscr
        key_pressed = 0

        # Clear and refresh the screen for a blank canvas
        stdscr.clear()
        stdscr.refresh()
        curses.mousemask(curses.ALL_MOUSE_EVENTS)
        # stdscr.nodelay(False)
        # stdscr.keypad(True)

        # Initialization functions. Generates colors and renderer
        self._initialize_colors()
        self._initialize_widget_renderer()

        # If user specified a refresh timeout, apply it here
        if self._refresh_timeout > 0:
            self._stdscr.timeout(self._refresh_timeout)

        # If user sets non-default border characters, update them here
        if self._border_characters is not None and self._renderer is not None:
            self._renderer._set_border_renderer_chars(self._border_characters)

        # Loop where key_pressed is the last character pressed. Wait for exit key while no popup or focus mode
        while (
            key_pressed != self._exit_key or self._in_focused_mode or self._popup is not None
        ):

            try:
                # If we call stop, we want to break out of the main draw loop
                if self._stopped:
                    break

                # Initialization and size adjustment
                stdscr.erase()

                # If the user defined an update function to fire on each draw call,
                # Run it here. This can of course be also handled user-side
                # through a separate thread.
                if self._on_draw_update_func is not None:
                    self._on_draw_update_func()

                # This is what allows the CUI to be responsive. Adjust grid size based on current terminal size
                # Resize the grid and the widgets if there was a resize operation
                if key_pressed == curses.KEY_RESIZE:
                    try:
                        self._refresh_height_width()
                    except py_cui.errors.PyCUIOutOfBoundsError as e:
                        self._logger.info("Resized terminal too small")
                        self._display_window_warning(stdscr, str(e))

                # Here we handle mouse click events globally, or pass them to the UI element to handle
                elif key_pressed == curses.KEY_MOUSE:
<<<<<<< HEAD
                    self._logger.info('Detected mouse click')
=======
                    self._logger.info("Detected mouse click")
>>>>>>> 327f5f2f

                    valid_mouse_event = True
                    try:
                        id, x, y, _, mouse_event = curses.getmouse()
                    except curses.error as e:
                        valid_mouse_event = False
                        self._logger.error(f"Failed to handle mouse event: {str(e)}")

                    if valid_mouse_event:
                        in_element = self.get_element_at_position(x, y)

                        # In first case, we click inside already selected widget, pass click for processing
                        if in_element is not None:
                            self._logger.info(
                                f"handling mouse press for elem: {in_element.get_title()}"
                            )
                            in_element._handle_mouse_press(x, y, mouse_event)

                        # Otherwise, if not a popup, select the clicked on widget
                        elif in_element is not None and not isinstance(
                            in_element, py_cui.popups.Popup
                        ):
                            self.move_focus(in_element)
                            in_element._handle_mouse_press(x, y, mouse_event)

                # If we have a post_loading_callback, fire it here
                if self._post_loading_callback is not None and not self._loading:
                    self._logger.debug(
                        f"Firing post-loading callback function {self._post_loading_callback.__name__}"
                    )
                    self._post_loading_callback()
                    self._post_loading_callback = None

                # Handle widget cycling
                if key_pressed == self._forward_cycle_key:
                    self._cycle_widgets()
                elif key_pressed == self._reverse_cycle_key:
                    self._cycle_widgets(reverse=True)

                # Handle keypresses
                self._handle_key_presses(key_pressed)

                try:
                    # Draw status/title bar, and all widgets. Selected widget will be bolded.
                    self._draw_status_bars(stdscr, self._height, self._width)
                    self._draw_widgets()
                    # draw the popup if required
                    if self._popup is not None:
                        self._popup._draw()

                    # If we are in live debug mode, we draw our debug messages
                    if self._logger.is_live_debug_enabled():
                        self._logger.draw_live_debug()

                except curses.error as e:
                    self._logger.error("Curses error while drawing TUI")
                    self._display_window_warning(stdscr, str(e))
                except py_cui.errors.PyCUIOutOfBoundsError as e:
                    self._logger.error("Resized terminal too small")
                    self._display_window_warning(stdscr, str(e))

                # Refresh the screen
                stdscr.refresh()

                # Wait for next input
                if self._loading or self._post_loading_callback is not None:
                    # When loading, refresh screen every quarter second
                    time.sleep(0.25)
                    # Need to reset key_pressed, because otherwise the previously pressed key will be used.
                    key_pressed = 0
                elif self._stopped:
                    key_pressed = self._exit_key
                else:
                    self._logger.info("Waiting for next keypress")
                    key_pressed = stdscr.getch()

            except KeyboardInterrupt:
                self._logger.info("Detect Keyboard Interrupt, Exiting...")
                self._stopped = True

        stdscr.erase()
        stdscr.refresh()
        curses.endwin()
        if self._on_stop is not None:
            self._logger.debug(f"Firing onstop function {self._on_stop.__name__}")
            self._on_stop()

    def __format__(self, fmt):
        """Override of base format function. Prints list of current widgets.

        Parameters
        ----------
        fmt : Format
            The format to override
        """

        out = ""
        for widget_id in self.get_widgets().keys():
            if self.get_widgets()[widget_id] is not None:
                out += f"{self.get_widgets()[widget_id].get_title()}\n"
        return out<|MERGE_RESOLUTION|>--- conflicted
+++ resolved
@@ -119,11 +119,6 @@
 
         self._title = "PyCUI Window"
 
-<<<<<<< HEAD
-        self._title = 'PyCUI Window'
-
-=======
->>>>>>> 327f5f2f
         # When this is not set, the escape character delay
         # is too long for exiting focus mode
         os.environ.setdefault("ESCDELAY", "25")
@@ -226,14 +221,9 @@
 
         self._on_draw_update_func = update_function
 
-<<<<<<< HEAD
-
-    def set_widget_cycle_key(self, forward_cycle_key: int=None, reverse_cycle_key: int=None) -> None:
-=======
     def set_widget_cycle_key(
         self, forward_cycle_key: int = None, reverse_cycle_key: int = None
     ) -> None:
->>>>>>> 327f5f2f
         """Assigns a key for automatically cycling through widgets in both focus and overview modes
 
         Parameters
@@ -466,12 +456,7 @@
         }
         self._logger.debug(f"Set border_characters to {self._border_characters}")
 
-<<<<<<< HEAD
-
-    def get_widgets(self) -> Dict[int,Optional['py_cui.widgets.Widget']]:
-=======
     def get_widgets(self) -> Dict[int, Optional["py_cui.widgets.Widget"]]:
->>>>>>> 327f5f2f
         """Function that gets current set of widgets
 
         Returns
@@ -887,12 +872,6 @@
         self._logger.info(f"Adding widget {title} w/ ID {id} of type {str(type(new_button))}")
         return new_button
 
-<<<<<<< HEAD
-
-    def add_slider(self, title: str, row: int, column: int, row_span: int=1,
-                   column_span: int=1, padx: int=1, pady: int=0,
-                   min_val: int=0, max_val: int=100, step: int=1, init_val: int=0) -> 'py_cui.controls.slider.SliderWidget':
-=======
     def add_slider(
         self,
         title: str,
@@ -907,7 +886,6 @@
         step: int = 1,
         init_val: int = 0,
     ) -> "py_cui.controls.slider.SliderWidget":
->>>>>>> 327f5f2f
         """Function that adds a new label to the CUI grid
 
         Parameters
@@ -988,10 +966,6 @@
             )
         else:
             self.get_widgets()[widget.get_id()] = None
-<<<<<<< HEAD
-
-=======
->>>>>>> 327f5f2f
 
     def get_element_at_position(self, x: int, y: int) -> Optional["py_cui.ui.UIElement"]:
         """Returns containing widget for character position
@@ -1096,51 +1070,27 @@
         if direction not in (py_cui.keys.KEY_UP_ARROW,py_cui.keys.KEY_DOWN_ARROW):
             return None
 
-<<<<<<< HEAD
-        num_rows,   _           = self._grid.get_dimensions()
-        row_start,  col_start   = widget.get_grid_cell()
-        row_span,   _           = widget.get_grid_cell_spans()
-        id_list                 = []
-=======
         num_rows, _ = self._grid.get_dimensions()
         row_start, col_start = widget.get_grid_cell()
         row_span, col_span = widget.get_grid_cell_spans()
         id_list = []
->>>>>>> 327f5f2f
 
         if direction == py_cui.keys.KEY_UP_ARROW:
             scope = range(row_start - 1, -1, -1)
         else:
             scope = range(row_start + row_span, num_rows)
 
-<<<<<<< HEAD
         widgets = self.get_widgets()
         ids = widgets.keys()
-=======
-        for row in range(row_range_start, row_range_stop):
-            for col in range(col_start, col_start + col_span):
-                for widget_id in self.get_widgets().keys():
-                    item_value = self.get_widgets()[widget_id]
-                    if item_value is not None:
-                        if (
-                            item_value._is_row_col_inside(row, col)
-                            and widget_id not in id_list
-                        ):
-                            id_list.append(widget_id)
->>>>>>> 327f5f2f
 
         for row in scope:
             row_items = [w for w in ids if widgets[w]._row == row and widgets[w].is_selectable()]
             sorted_items = sorted(row_items, key=lambda x: abs(col_start - widgets[x]._column))
             id_list.extend(sorted_items)
 
-<<<<<<< HEAD
-        self._logger.debug(f'Neighbors with ids {id_list} for cell {row_start},{col_start}')
-=======
         self._logger.debug(
             f"Neighbors with ids {id_list} for cell {row_start},{col_start} span {row_span},{col_span}"
         )
->>>>>>> 327f5f2f
 
         return id_list
 
@@ -1281,7 +1231,6 @@
         num_widgets: int = len(self.get_widgets())
         current_widget_num: Optional[int] = self._selected_widget
 
-<<<<<<< HEAD
         if current_widget_num is not None:
             if not reverse:
                 next_widget_num = current_widget_num + 1
@@ -1303,26 +1252,6 @@
         current_widget = self.get_widgets()[current_widget_id]
         next_widget = self.get_widgets()[next_widget_id]
         if current_widget and next_widget is not None: #pls check again
-=======
-        if current_widget_num is None:
-            return
-
-        if reverse:
-            next_widget_num = current_widget_num - 1
-            if next_widget_num < 0:
-                next_widget_num = num_widgets - 1
-            cycle_key = self._reverse_cycle_key
-        else:
-            next_widget_num = current_widget_num + 1
-            if next_widget_num >= num_widgets:
-                next_widget_num = 0
-            cycle_key = self._forward_cycle_key
-
-        current_widget = self.get_widgets().get(current_widget_num)
-        next_widget = self.get_widgets().get(next_widget_num)
-
-        if current_widget is not None and next_widget is not None:
->>>>>>> 327f5f2f
             if self._in_focused_mode and cycle_key in current_widget._key_commands.keys():
                 # In the event that we are focusing on a widget with that key defined, we do not cycle.
                 return
@@ -1555,17 +1484,6 @@
             If not none, fired after loading is completed. Must be a no-arg function
         """
 
-<<<<<<< HEAD
-        self._popup = py_cui.dialogs.form.FormPopup(self,
-                                                    fields,
-                                                    passwd_fields,
-                                                    required,
-                                                    {},
-                                                    title,
-                                                    py_cui.WHITE_ON_BLACK,
-                                                    self._renderer,
-                                                    self._logger)
-=======
         self._popup = py_cui.dialogs.form.FormPopup(
             self,
             fields,
@@ -1577,7 +1495,6 @@
             self._renderer,
             self._logger,
         )
->>>>>>> 327f5f2f
 
         if callback is not None:
             self._popup.set_on_submit_action(callback)
@@ -1610,20 +1527,7 @@
         limit_extensions : List[str]
             Only show files with extensions in this list if not empty. Default, []
         """
-
-<<<<<<< HEAD
-        self._popup = py_cui.dialogs.filedialog.FileDialogPopup(self,
-                                                                callback,
-                                                                initial_dir,
-                                                                popup_type,
-                                                                ascii_icons,
-                                                                limit_extensions,
-                                                                py_cui.WHITE_ON_BLACK,
-                                                                self._renderer,
-                                                                self._logger)
-
-        self._logger.debug(f'Opened {str(type(self._popup))} popup with type {popup_type}')
-=======
+  
         self._popup = py_cui.dialogs.filedialog.FileDialogPopup(
             self,
             callback,
@@ -1635,8 +1539,6 @@
             self._renderer,
             self._logger,
         )
->>>>>>> 327f5f2f
-
         self._logger.debug(f"Opened {str(type(self._popup))} popup with type {popup_type}")
 
     def increment_loading_bar(self) -> None:
@@ -1678,15 +1580,9 @@
             height = self._simulated_terminal[0]
             width = self._simulated_terminal[1]
 
-<<<<<<< HEAD
-        height  = height - self.title_bar.get_height() - self.status_bar.get_height() - 2
-
-        self._logger.debug(f'Resizing CUI to new dimensions {height} by {width}')
-=======
         height = height - self.title_bar.get_height() - self.status_bar.get_height() - 2
 
         self._logger.debug(f"Resizing CUI to new dimensions {height} by {width}")
->>>>>>> 327f5f2f
 
         self._height = height
         self._width = width
@@ -1851,10 +1747,6 @@
             self._logger.debug(f"Popup {self._popup.get_title()} handling key {key_pressed}")
             self._popup._handle_key_press(key_pressed)
 
-<<<<<<< HEAD
-
-=======
->>>>>>> 327f5f2f
     def _draw(self, stdscr) -> None:
         """Main CUI draw loop called by start()
 
@@ -1916,11 +1808,7 @@
 
                 # Here we handle mouse click events globally, or pass them to the UI element to handle
                 elif key_pressed == curses.KEY_MOUSE:
-<<<<<<< HEAD
-                    self._logger.info('Detected mouse click')
-=======
                     self._logger.info("Detected mouse click")
->>>>>>> 327f5f2f
 
                     valid_mouse_event = True
                     try:
